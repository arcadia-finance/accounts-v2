--- conflicted
+++ resolved
@@ -3,10 +3,6 @@
     branches:
       - main
       - main*
-<<<<<<< HEAD
-      - refactor/arcadia-vault
-=======
->>>>>>> 0c0e36f6
       - dev*
       - fix/fixes
       - AF-*
