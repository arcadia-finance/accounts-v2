--- conflicted
+++ resolved
@@ -420,9 +420,9 @@
     uint16 internal constant RISK_FAC_STAKED_SLIPSTREAM_AM_CBBTC = 9800;
     uint16 internal constant RISK_FAC_STAKED_SLIPSTREAM_AM_WETH = 9800;
     uint16 internal constant RISK_FAC_STAKED_SLIPSTREAM_AM_USDC = 9800;
-    uint112 internal constant EXPOSURE_STAKED_SLIPSTREAM_AM_CBBTC = uint112(4_000_000 * 1e18);
-    uint112 internal constant EXPOSURE_STAKED_SLIPSTREAM_AM_WETH = uint112(4_000_000 * 1e18);
-    uint112 internal constant EXPOSURE_STAKED_SLIPSTREAM_AM_USDC = uint112(4_000_000 * 1e18);
+    uint112 internal constant EXPOSURE_STAKED_SLIPSTREAM_AM_CBBTC = uint112(10_000_000 * 1e18);
+    uint112 internal constant EXPOSURE_STAKED_SLIPSTREAM_AM_WETH = uint112(10_000_000 * 1e18);
+    uint112 internal constant EXPOSURE_STAKED_SLIPSTREAM_AM_USDC = uint112(10_000_000 * 1e18);
 
     // Staked Stargate Asset Module
     uint16 internal constant RISK_FAC_STAKED_STARGATE_AM_WETH = 9800;
@@ -444,29 +444,11 @@
     uint112 internal constant EXPOSURE_UNISWAPV3_AM_WETH = uint112(2_000_000 * 1e18);
     uint112 internal constant EXPOSURE_UNISWAPV3_AM_USDC = uint112(2_000_000 * 1e18);
 
-<<<<<<< HEAD
     // Wrapped Aerodrome Pool Asset Module
     uint16 internal constant RISK_FAC_WRAPPED_AERO_AM_WETH = 9800;
     uint16 internal constant RISK_FAC_WRAPPED_AERO_AM_USDC = 9800;
     uint112 internal constant EXPOSURE_WRAPPED_AERO_AM_WETH = uint112(2_000_000 * 1e18);
     uint112 internal constant EXPOSURE_WRAPPED_AERO_AM_USDC = uint112(2_000_000 * 1e18);
-=======
-    // Slipstream Asset Module
-    uint16 internal constant RISK_FAC_SLIPSTREAM_CBBTC = 9800;
-    uint16 internal constant RISK_FAC_SLIPSTREAM_WETH = 9800;
-    uint16 internal constant RISK_FAC_SLIPSTREAM_USDC = 9800;
-    uint112 internal constant EXPOSURE_SLIPSTREAM_CBBTC = uint112(2_000_000 * 1e18);
-    uint112 internal constant EXPOSURE_SLIPSTREAM_WETH = uint112(2_000_000 * 1e18);
-    uint112 internal constant EXPOSURE_SLIPSTREAM_USDC = uint112(2_000_000 * 1e18);
-
-    // Staked Slipstream Asset Module
-    uint16 internal constant RISK_FAC_STAKED_SLIPSTREAM_AM_CBBTC = 9800;
-    uint16 internal constant RISK_FAC_STAKED_SLIPSTREAM_AM_WETH = 9800;
-    uint16 internal constant RISK_FAC_STAKED_SLIPSTREAM_AM_USDC = 9800;
-    uint112 internal constant EXPOSURE_STAKED_SLIPSTREAM_AM_CBBTC = uint112(10_000_000 * 1e18);
-    uint112 internal constant EXPOSURE_STAKED_SLIPSTREAM_AM_WETH = uint112(10_000_000 * 1e18);
-    uint112 internal constant EXPOSURE_STAKED_SLIPSTREAM_AM_USDC = uint112(10_000_000 * 1e18);
->>>>>>> 6e86e131
 
     // cbBTC Lending Pool
     uint128 internal constant MIN_USD_VALUE_CBBTC = 1 * 1e18;
