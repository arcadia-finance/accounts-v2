--- conflicted
+++ resolved
@@ -50,15 +50,8 @@
     // Storage slot with the address of the current implementation.
     // This is the hardcoded keccak-256 hash of: "eip1967.proxy.implementation" subtracted by 1.
     bytes32 internal constant IMPLEMENTATION_SLOT = 0x360894a13ba1a3210667c828492db98dca3e2076cc3735a920a3ca505d382bbc;
-<<<<<<< HEAD
-=======
-    // The maximum amount of different assets that can be used as collateral within an Arcadia Account.
-    uint256 public constant ASSET_LIMIT = 15;
-    // The current Account Version.
-    uint16 public constant ACCOUNT_VERSION = 1;
     // The contract address of the Arcadia Accounts Factory.
     address public immutable FACTORY;
->>>>>>> 92c7f095
     // Uniswap Permit2 contract
     IPermit2 internal immutable PERMIT2 = IPermit2(0x000000000022D473030F116dDEE9F6B43aC78BA3);
 
