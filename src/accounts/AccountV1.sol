/**
 * Created by Pragma Labs
 * SPDX-License-Identifier: BUSL-1.1
 */
pragma solidity 0.8.19;

import { IERC721 } from "../interfaces/IERC721.sol";
import { IERC1155 } from "../interfaces/IERC1155.sol";
import { IRegistry } from "../interfaces/IRegistry.sol";
import { ICreditor } from "../interfaces/ICreditor.sol";
import { IActionBase, ActionData } from "../interfaces/IActionBase.sol";
import { IAccount } from "../interfaces/IAccount.sol";
import { IPermit2 } from "../interfaces/IPermit2.sol";
import { ERC20, SafeTransferLib } from "../../lib/solmate/src/utils/SafeTransferLib.sol";
import { AccountStorageV1 } from "./AccountStorageV1.sol";
import { RiskModule } from "../RiskModule.sol";
import { AccountErrors } from "../libraries/Errors.sol";

/**
 * @title Arcadia Accounts
 * @author Pragma Labs
 * @notice Arcadia Accounts are smart contracts that act as onchain, decentralized and composable margin accounts.
 * They provide individuals, DAOs, and other protocols with a simple and flexible way to deposit and manage multiple assets as collateral.
 * The total combination of assets can be used as margin to back liabilities issued by any financial protocol (lending, leverage, futures...).
 * @dev Users can use this Account to deposit assets (fungible, non-fungible, LP positions, yiel bearing assets...).
 * The Account will denominate all the deposited assets into one baseCurrency (one unit of account, like USD or ETH).
 * Users can use the single denominated value of all their assets to take margin (take credit line, financing for leverage...).
 * An increase of value of one asset will offset a decrease in value of another asset.
 * Ensure your total value denomination remains above the liquidation threshold, or risk being liquidated!
 * @dev Integrating this Account as means of margin/collateral management for your own protocol that requires collateral is encouraged.
 * Arcadia's Account functions will guarantee you a certain value of the Account.
 * For allowlists or liquidation strategies specific to your protocol, contact pragmalabs.dev
 */
contract AccountV1 is AccountStorageV1, IAccount {
    using SafeTransferLib for ERC20;

    /* //////////////////////////////////////////////////////////////
                                CONSTANTS
    ////////////////////////////////////////////////////////////// */

    // Storage slot with the address of the current implementation.
    // This is the hardcoded keccak-256 hash of: "eip1967.proxy.implementation" subtracted by 1.
    bytes32 internal constant IMPLEMENTATION_SLOT = 0x360894a13ba1a3210667c828492db98dca3e2076cc3735a920a3ca505d382bbc;
    // The maximum amount of different assets that can be used as collateral within an Arcadia Account.
    uint256 public constant ASSET_LIMIT = 15;
    // The current Account Version.
    uint16 public constant ACCOUNT_VERSION = 1;
    // Uniswap Permit2 contract
    IPermit2 internal immutable PERMIT2 = IPermit2(0x000000000022D473030F116dDEE9F6B43aC78BA3);

    // Storage slot for the Account implementation, a struct to avoid storage conflict when dealing with upgradeable contracts.
    struct AddressSlot {
        address value;
    }

    /* //////////////////////////////////////////////////////////////
                                EVENTS
    ////////////////////////////////////////////////////////////// */

    event AssetManagerSet(address indexed owner, address indexed assetManager, bool value);
    event BaseCurrencySet(address indexed baseCurrency);
    event MarginAccountChanged(address indexed creditor, address indexed liquidator);

    /* //////////////////////////////////////////////////////////////
                                MODIFIERS
    ////////////////////////////////////////////////////////////// */

    /**
     * @dev Throws if function is reentered.
     */
    modifier nonReentrant() {
        if (locked != 1) revert AccountErrors.NoReentry();
        locked = 2;
        _;
        locked = 1;
    }

    /**
     * @dev Throws if called by any address other than the Factory address.
     */
    modifier onlyFactory() {
        if (msg.sender != IRegistry(registry).FACTORY()) revert AccountErrors.OnlyFactory();
        _;
    }

    /**
     * @dev Throws if called by any address other than the owner.
     */
    modifier onlyOwner() {
        if (msg.sender != owner) revert AccountErrors.OnlyOwner();
        _;
    }

    /**
     * @dev Throws if called by any address other than an Asset Manager or the owner.
     */
    modifier onlyAssetManager() {
        // A custom error would need to read out owner + Creditor + isAssetManager storage
        require(
            msg.sender == owner || msg.sender == creditor || isAssetManager[owner][msg.sender], "A: Only Asset Manager"
        );
        _;
    }

    /**
     * @dev Throws if called by any address other than the Liquidator address.
     */
    modifier onlyLiquidator() {
        if (msg.sender != liquidator) revert AccountErrors.OnlyLiquidator();
        _;
    }

    /**
     * @dev Throws if called when the Account is in an auction.
     */
    modifier notDuringAuction() {
        if (inAuction == true) revert AccountErrors.AccountInAuction();
        _;
    }

    /* //////////////////////////////////////////////////////////////
                                CONSTRUCTOR
    ////////////////////////////////////////////////////////////// */

    constructor() {
        // This will only be the owner of the Account implementation.
        // and will not affect any subsequent proxy implementation using this Account implementation.
        owner = msg.sender;
    }

    /* ///////////////////////////////////////////////////////////////
                          ACCOUNT MANAGEMENT
    /////////////////////////////////////////////////////////////// */

    /**
     * @notice Initiates the variables of the Account.
     * @param owner_ The sender of the 'createAccount' on the Factory
     * @param registry_ The 'beacon' contract with the external logic to price assets.
     * @param baseCurrency_ The Base-currency in which the Account is denominated.
     * @param creditor_ The contract address of the Creditor.
     * @dev A proxy will be used to interact with the Account implementation.
     * Therefore everything is initialised through an init function.
     * This function will only be called (once) in the same transaction as the proxy Account creation through the Factory.
     * @dev The Creditor will only be set if it's a non-zero address.
     */
    function initialize(address owner_, address registry_, address baseCurrency_, address creditor_) external {
        if (registry != address(0)) revert AccountErrors.AlreadyInitialized();
        if (registry_ == address(0)) revert AccountErrors.InvalidRegistry();
        owner = owner_;
        locked = 1;
        registry = registry_;

        if (creditor_ != address(0)) _openMarginAccount(creditor_);

        emit BaseCurrencySet(baseCurrency = baseCurrency_);
    }

    /**
     * @notice Upgrades the Account version and stores a new address in the EIP1967 implementation slot.
     * @param newImplementation The new contract address of the Account implementation.
     * @param newRegistry The Registry for this specific implementation (might be identical to the old registry).
     * @param data Arbitrary data, can contain instructions to execute when updating Account to new implementation.
     * @param newVersion The new version of the Account implementation.
     * @dev This function MUST be added to new Account implementations.
     */
    function upgradeAccount(address newImplementation, address newRegistry, uint16 newVersion, bytes calldata data)
        external
        nonReentrant
        onlyFactory
    {
        if (isCreditorSet) {
            // If a Creditor is set, new version should be compatible.
            // openMarginAccount() is a view function, cannot modify state.
            (bool success,,,) = ICreditor(creditor).openMarginAccount(newVersion);
            if (!success) revert AccountErrors.InvalidAccountVersion();
        }

        // Cache old parameters.
        address oldImplementation = _getAddressSlot(IMPLEMENTATION_SLOT).value;
        address oldRegistry = registry;
        uint16 oldVersion = ACCOUNT_VERSION;
        _getAddressSlot(IMPLEMENTATION_SLOT).value = newImplementation;
        registry = newRegistry;

        // Prevent that Account is upgraded to a new version where the baseCurrency can't be priced.
        if (newRegistry != oldRegistry && !IRegistry(newRegistry).inRegistry(baseCurrency)) {
            revert AccountErrors.InvalidRegistry();
        }

        // Hook on the new logic to finalize upgrade.
        // Used to eg. Remove exposure from old Registry and add exposure to the new Registry.
        // Extra data can be added by the Factory for complex instructions.
        this.upgradeHook(oldImplementation, oldRegistry, oldVersion, data);

        // Event emitted by Factory.
    }

    /**
     * @notice Returns the "AddressSlot" with member "value" located at "slot".
     * @param slot The slot where the address of the Logic contract is stored.
     * @return r The address stored in slot.
     */
    function _getAddressSlot(bytes32 slot) internal pure returns (AddressSlot storage r) {
        assembly {
            r.slot := slot
        }
    }

    /**
     * @notice Finalizes the Upgrade to a new Account version on the new implementation Contract.
     * @param oldImplementation The old contract address of the Account implementation.
     * @param oldRegistry The Registry of the old version (might be identical to the new registry)
     * @param oldVersion The old version of the Account implementation.
     * @param data Arbitrary data, can contain instructions to execute in this function.
     * @dev If upgradeHook() is implemented, it MUST verify that msg.sender == address(this).
     */
    function upgradeHook(address oldImplementation, address oldRegistry, uint16 oldVersion, bytes calldata data)
        external
    { }

    /* ///////////////////////////////////////////////////////////////
                        OWNERSHIP MANAGEMENT
    /////////////////////////////////////////////////////////////// */

    /**
     * @notice Transfers ownership of the contract to a new Account.
     * @param newOwner The new owner of the Account.
     * @dev Can only be called by the current owner via the Factory.
     * A transfer of ownership of the Account is triggered by a transfer
     * of ownership of the accompanying ERC721 Account NFT, issued by the Factory.
     * Owner of Account NFT = owner of Account
     */
    function transferOwnership(address newOwner) external onlyFactory {
        // The Factory will check that the new owner is not address(0).
        owner = newOwner;
    }

    /* ///////////////////////////////////////////////////////////////
                        BASE CURRENCY LOGIC
    /////////////////////////////////////////////////////////////// */

    /**
     * @notice Sets the baseCurrency of the Account.
     * @param baseCurrency_ The new baseCurrency for the Account.
     */
    function setBaseCurrency(address baseCurrency_) external onlyOwner {
        if (isCreditorSet) revert AccountErrors.CreditorAlreadySet();
        _setBaseCurrency(baseCurrency_);
    }

    /**
     * @notice Sets the baseCurrency of the Account.
     * @param baseCurrency_ The new baseCurrency for the Account.
     */
    function _setBaseCurrency(address baseCurrency_) internal {
        if (!IRegistry(registry).inRegistry(baseCurrency_)) revert AccountErrors.BaseCurrencyNotFound();

        emit BaseCurrencySet(baseCurrency = baseCurrency_);
    }

    /* ///////////////////////////////////////////////////////////////
                    MARGIN ACCOUNT SETTINGS
    /////////////////////////////////////////////////////////////// */

    /**
     * @notice Opens a margin account on the Account for a Creditor.
     * @param creditor_ The contract address of the Creditor.
     * @dev Currently only one Creditor can be set
     * (we are working towards a single account for multiple Creditors tho!).
     * @dev Only open margin accounts for protocols you trust!
     * The Creditor has significant authorization: use margin, trigger liquidation, and manage assets.
     */
    function openMarginAccount(address creditor_) external onlyOwner {
        if (isCreditorSet) revert AccountErrors.CreditorAlreadySet();
        _openMarginAccount(creditor_);
    }

    /**
     * @notice Internal function: Opens a margin account for a Creditor.
     * @param creditor_ The contract address of the Creditor.
     */
    function _openMarginAccount(address creditor_) internal {
        // openMarginAccount() is a view function, cannot modify state.
        (bool success, address baseCurrency_, address liquidator_, uint256 fixedLiquidationCost_) =
            ICreditor(creditor_).openMarginAccount(ACCOUNT_VERSION);
        if (!success) revert AccountErrors.InvalidAccountVersion();

        fixedLiquidationCost = uint96(fixedLiquidationCost_);
        if (baseCurrency != baseCurrency_) _setBaseCurrency(baseCurrency_);
        isCreditorSet = true;

        emit MarginAccountChanged(creditor = creditor_, liquidator = liquidator_);
    }

    /**
     * @notice Closes the margin account of the Creditor.
     * @dev Currently only one Creditor can be set.
     */
    function closeMarginAccount() external onlyOwner {
<<<<<<< HEAD
        if (!isCreditorSet) revert AccountErrors.CreditorNotSet();
        // closeMarginAccount() checks if there is still open position. If so, reverts.
        ICreditor(creditor).closeMarginAccount(address(this));
=======
        // Cache creditor
        address creditor_ = creditor;
        if (creditor_ == address(0)) revert AccountErrors.CreditorNotSet();
        // getOpenPosition() is a view function, cannot modify state.
        if (ICreditor(creditor_).getOpenPosition(address(this)) != 0) revert AccountErrors.NonZeroOpenPosition();
>>>>>>> 5c120daf

        isCreditorSet = false;
        creditor = address(0);
        liquidator = address(0);
        fixedLiquidationCost = 0;

        emit MarginAccountChanged(address(0), address(0));
    }

    /* ///////////////////////////////////////////////////////////////
                          MARGIN REQUIREMENTS
    /////////////////////////////////////////////////////////////// */

    /**
     * @notice Calculates the total collateral value (MTM discounted with a haircut) of the Account.
     * @return collateralValue The collateral value, returned in the decimals of the base currency.
     * @dev Returns the value denominated in the baseCurrency of the Account.
     * @dev The collateral value of the Account is equal to the spot value of the underlying assets,
     * discounted by a haircut (the collateral factor). Since the value of
     * collateralized assets can fluctuate, the haircut guarantees that the Account
     * remains over-collateralized with a high confidence level.
     * The size of the haircut depends on the underlying risk of the assets in the Account.
     * The bigger the volatility or the smaller the onchain liquidity, the bigger the haircut will be.
     */
    function getCollateralValue() public view returns (uint256 collateralValue) {
        (address[] memory assetAddresses, uint256[] memory assetIds, uint256[] memory assetAmounts) =
            generateAssetData();
        collateralValue =
            IRegistry(registry).getCollateralValue(baseCurrency, creditor, assetAddresses, assetIds, assetAmounts);
    }

    /**
     * @notice Calculates the total liquidation value (MTM discounted with a factor to account for slippage) of the Account.
     * @return liquidationValue The liquidation value, returned in the decimals of the base currency.
     * @dev The liquidation value of the Account is equal to the spot value of the underlying assets,
     * discounted by a haircut (the liquidation factor).
     * The liquidation value takes into account that not the full value of the assets can go towards
     * repaying the debt: a fraction of the value is lost due to:
     * slippage while liquidating the assets,
     * fees for the auction initiator,
     * fees for the auction terminator and
     * a penalty to the protocol.
     */
    function getLiquidationValue() public view returns (uint256 liquidationValue) {
        (address[] memory assetAddresses, uint256[] memory assetIds, uint256[] memory assetAmounts) =
            generateAssetData();
        liquidationValue =
            IRegistry(registry).getLiquidationValue(baseCurrency, creditor, assetAddresses, assetIds, assetAmounts);
    }

    /**
     * @notice Checks if the Account is healthy and still has free margin.
     * @param debtIncrease The amount with which the debt is increased.
     * @param openDebt The total open debt against the Account.
     * @return success Boolean indicating if there is sufficient margin to back a certain amount of debt.
     * @return creditor_ The contract address of the Creditor.
     * @return accountVersion_ The Account version.
     * @dev An Account is healthy if the collateral value is bigger than or equal to the used margin.
     * @dev Only one of the values can be non-zero.
     * Either we check on a certain increase of debt, or we check on a total amount of debt.
     * If both values are zero, we check if the Account is currently healthy.
     */
    function isAccountHealthy(uint256 debtIncrease, uint256 openDebt)
        external
        view
        returns (bool success, address creditor_, uint256 accountVersion_)
    {
        if (openDebt > 0) {
            // Check if Account is healthy for a given amount of openDebt.
            // The total Used margin equals the sum of the given amount of openDebt and the gas cost to liquidate.
            success = getCollateralValue() >= openDebt + fixedLiquidationCost;
        } else {
            // Check if Account is still healthy after an increase of debt.
            // The gas cost to liquidate is already taken into account in getUsedMargin().
            success = getCollateralValue() >= getUsedMargin() + debtIncrease;
        }

        return (success, creditor, ACCOUNT_VERSION);
    }

    /**
     * @notice Checks if the Account can be liquidated.
     * @return success Boolean indicating if the Account can be liquidated.
     */
    function isAccountLiquidatable() external view returns (bool success) {
        // If usedMargin is equal to fixedLiquidationCost, the open liabilities are 0 and the Account is never liquidatable.
        uint256 usedMargin = getUsedMargin();
        if (usedMargin > fixedLiquidationCost) {
            // An Account can be liquidated if the liquidation value is smaller than the used margin.
            success = getLiquidationValue() < usedMargin;
        }
    }

    /**
     * @notice Returns the used margin of the Account.
     * @return usedMargin The total amount of margin that is currently in use to back liabilities.
     * @dev Used Margin is the value of the assets that is currently 'locked' to back:
     *  - All the liabilities issued against the Account.
     *  - An additional fixed buffer to cover gas fees in case of a liquidation.
     * @dev The used margin is denominated in the baseCurrency.
     * @dev Currently only one Creditor at a time can open a margin account.
     * The open liability is fetched at the contract of the Creditor -> only allow trusted audited Creditors!!!
     */
    function getUsedMargin() public view returns (uint256 usedMargin) {
        // Cache creditor
        address creditor_ = creditor;
        if (creditor_ == address(0)) return 0;

        // getOpenPosition() is a view function, cannot modify state.
        usedMargin = ICreditor(creditor_).getOpenPosition(address(this)) + fixedLiquidationCost;
    }

    /**
     * @notice Calculates the remaining margin the owner of the Account can use.
     * @return freeMargin The remaining amount of margin a user can take.
     * @dev Free Margin is the value of the assets that is still free to back additional liabilities.
     * @dev The free margin is denominated in the baseCurrency.
     */
    function getFreeMargin() public view returns (uint256 freeMargin) {
        uint256 collateralValue = getCollateralValue();
        uint256 usedMargin = getUsedMargin();

        unchecked {
            freeMargin = collateralValue > usedMargin ? collateralValue - usedMargin : 0;
        }
    }

    /* ///////////////////////////////////////////////////////////////
                          LIQUIDATION LOGIC
    /////////////////////////////////////////////////////////////// */

    /**
     * @notice Checks if an Account is liquidatable and continues the liquidation flow.
     * @param initiator The address of the liquidation initiator.
     * @return assetAddresses Array of the contract addresses of the assets in Account.
     * @return assetIds Array of the IDs of the assets in Account.
     * @return assetAmounts Array with the amounts of the assets in Account.
     * @return creditor_ The Creditor, address 0 if no active Creditor.
     * @return openDebt The open debt issued against the Account.
     * @return assetAndRiskValues Array of asset values and corresponding collateral and liquidation factors.
     */
    function startLiquidation(address initiator)
        external
        nonReentrant
        onlyLiquidator
        returns (
            address[] memory assetAddresses,
            uint256[] memory assetIds,
            uint256[] memory assetAmounts,
            address creditor_,
            uint256 openDebt,
            RiskModule.AssetValueAndRiskFactors[] memory assetAndRiskValues
        )
    {
        inAuction = true;
        creditor_ = creditor;

        (assetAddresses, assetIds, assetAmounts) = generateAssetData();
        assetAndRiskValues =
            IRegistry(registry).getValuesInBaseCurrency(baseCurrency, creditor_, assetAddresses, assetIds, assetAmounts);

        // Since the function is only callable by the Liquidator, we know that a liquidator and a Creditor are set.
        openDebt = ICreditor(creditor_).startLiquidation(initiator);
        uint256 usedMargin = openDebt + fixedLiquidationCost;

        if (openDebt == 0 || RiskModule._calculateLiquidationValue(assetAndRiskValues) >= usedMargin) {
            revert AccountErrors.AccountNotLiquidatable();
        }
    }

    /**
     * @notice Transfers the asset bought by a bidder during a liquidation event.
     * @param assetAddresses Array of the contract addresses of the assets.
     * @param assetIds Array of the IDs of the assets.
     * @param assetAmounts Array with the amounts of the assets.
     * @param bidder The address of the bidder.
     */
    function auctionBid(
        address[] memory assetAddresses,
        uint256[] memory assetIds,
        uint256[] memory assetAmounts,
        address bidder
    ) external onlyLiquidator {
        _withdraw(assetAddresses, assetIds, assetAmounts, bidder);
    }

    /**
     * @notice Transfers all assets of the Account in case the auction did not end successful (= Bought In).
     * @param recipient The recipient address to receive the assets, set by the Creditor.
     * @dev When an auction is not successful, the assets are considered "Bought In":
     * Any remaining assets in the Account are transferred to a certain recipient address, set by the Creditor.
     */
    function auctionBoughtIn(address recipient) external onlyLiquidator {
        (address[] memory assetAddresses, uint256[] memory assetIds, uint256[] memory assetAmounts) =
            generateAssetData();
        _withdraw(assetAddresses, assetIds, assetAmounts, recipient);
    }

    /*///////////////////////////////////////////////////////////////
                    ASSET MANAGEMENT LOGIC
    ///////////////////////////////////////////////////////////////*/

    /**
     * @notice Add or remove an Asset Manager.
     * @param assetManager The address of the Asset Manager.
     * @param value A boolean giving permissions to or taking permissions from an Asset Manager.
     * @dev Only set trusted addresses as Asset Manager. Asset Managers have full control over assets in the Account,
     * as long as the Account position remains healthy.
     * @dev No need to set the Owner or Creditor as Asset Manager as they will automatically have all permissions of an Asset Manager.
     * @dev Potential use-cases of the Asset Manager might be to:
     * - Automate actions by keeper networks,
     * - Chain interactions with the Creditor together with Account actions (eg. borrow, deposit and trade in one transaction).
     */
    function setAssetManager(address assetManager, bool value) external onlyOwner {
        emit AssetManagerSet(msg.sender, assetManager, isAssetManager[msg.sender][assetManager] = value);
    }

    /**
     * @notice Calls external Action Multicall to execute and interact with external logic.
     * @param actionHandler The address of the Action Multicall.
     * @param actionData A bytes object containing three actionAssetData structs, an address array and a bytes array.
     * The first struct contains the info about the assets to withdraw from this Account to the actionHandler.
     * The second struct contains the info about the owner's assets that are not in this Account and need to be transferred to the actionHandler.
     * The third struct contains the info about the assets that needs to be deposited from the actionHandler back into the Account.
     * @param signature The signature to verify.
     * @return creditor_ The contract address of the Creditor.
     * @return accountVersion_ The Account version.
     * @dev Similar to flash loans, this function optimistically calls external logic and checks for the Account state at the very end.
     * This allows users to interact with and chain together any DeFi protocol to swap, stake, claim...
     * The only requirements are that the recipient tokens of the interactions are allowlisted, deposited back into the Account and
     * that the Account is in a healthy state at the end of the transaction.
     */
    function accountManagementAction(address actionHandler, bytes calldata actionData, bytes calldata signature)
        external
        nonReentrant
        onlyAssetManager
        notDuringAuction
        returns (address, uint256)
    {
        if (!IRegistry(registry).isActionAllowed(actionHandler)) revert AccountErrors.ActionNotAllowed();

        (
            ActionData memory withdrawData,
            ActionData memory transferFromOwnerData,
            IPermit2.PermitBatchTransferFrom memory permit,
            ,
            ,
        ) = abi.decode(
            actionData, (ActionData, ActionData, IPermit2.PermitBatchTransferFrom, ActionData, address[], bytes[])
        );

        // Withdraw assets to actionHandler.
        _withdraw(withdrawData.assets, withdrawData.assetIds, withdrawData.assetAmounts, actionHandler);

        // Transfer assets from owner (that are not assets in this account) to actionHandler.
        if (transferFromOwnerData.assets.length > 0) {
            _transferFromOwner(transferFromOwnerData, actionHandler);
        }

        // If the function input includes a signature and non-empty token permissions, initiate a transfer via Permit2.
        if (signature.length > 0 && permit.permitted.length > 0) {
            _transferFromOwnerWithPermit(permit, signature, actionHandler);
        }

        // Execute Action(s).
        ActionData memory depositData = IActionBase(actionHandler).executeAction(actionData);

        // Deposit assets from actionHandler into Account.
        _deposit(depositData.assets, depositData.assetIds, depositData.assetAmounts, actionHandler);

        // If usedMargin is equal to fixedLiquidationCost, the open liabilities are 0 and the Account is always in a healthy state.
        uint256 usedMargin = getUsedMargin();
        // Account must be healthy after actions are executed.
        if (usedMargin > fixedLiquidationCost && getCollateralValue() < usedMargin) {
            revert AccountErrors.AccountUnhealthy();
        }

        return (creditor, ACCOUNT_VERSION);
    }

    /* ///////////////////////////////////////////////////////////////
                    ASSET DEPOSIT/WITHDRAWN LOGIC
    /////////////////////////////////////////////////////////////// */

    /**
     * @notice Deposits assets into the Account.
     * @param assetAddresses Array of the contract addresses of the assets.
     * One address for each asset to be deposited, even if multiple assets of the same contract address are deposited.
     * @param assetIds Array of the IDs of the assets.
     * When depositing an ERC20 token, this will be disregarded, HOWEVER a value (eg. 0) must be set in the array!
     * @param assetAmounts Array with the amounts of the assets.
     * When depositing an ERC721 token, this will be disregarded, HOWEVER a value (eg. 1) must be set in the array!
     * @dev All arrays should be of same length, each index in each array corresponding
     * to the same asset that will get deposited. If multiple asset IDs of the same contract address
     * are deposited, the assetAddress must be repeated in assetAddresses.
     * Example inputs:
     * [wETH, DAI, BAYC, Interleave], [0, 0, 15, 2], [10**18, 10**18, 1, 100], [0, 0, 1, 2]
     * [Interleave, Interleave, BAYC, BAYC, wETH], [3, 5, 16, 17, 0], [123, 456, 1, 1, 10**18], [2, 2, 1, 1, 0]
     */
    function deposit(address[] calldata assetAddresses, uint256[] calldata assetIds, uint256[] calldata assetAmounts)
        external
        onlyOwner
    {
        // No need to check that all arrays have equal length, this check will be done in the Registry.
        _deposit(assetAddresses, assetIds, assetAmounts, msg.sender);
    }

    /**
     * @notice Deposits assets into the Account.
     * @param assetAddresses Array of the contract addresses of the assets.
     * @param assetIds Array of the IDs of the assets.
     * @param assetAmounts Array with the amounts of the assets.
     * @param from The assets deposited into the Account will come from this address.
     */
    function _deposit(
        address[] memory assetAddresses,
        uint256[] memory assetIds,
        uint256[] memory assetAmounts,
        address from
    ) internal {
        // Reverts in Registry if input is invalid.
        uint256[] memory assetTypes =
            IRegistry(registry).batchProcessDeposit(creditor, assetAddresses, assetIds, assetAmounts);

        for (uint256 i; i < assetAddresses.length;) {
            if (assetAmounts[i] == 0) {
                // Skip if amount is 0 to prevent storing addresses that have 0 balance.
                unchecked {
                    ++i;
                }
                continue;
            }

            if (assetTypes[i] == 0) {
                if (assetIds[i] != 0) revert AccountErrors.InvalidERC20Id();
                _depositERC20(from, assetAddresses[i], assetAmounts[i]);
            } else if (assetTypes[i] == 1) {
                if (assetAmounts[i] != 1) revert AccountErrors.InvalidERC721Amount();
                _depositERC721(from, assetAddresses[i], assetIds[i]);
            } else if (assetTypes[i] == 2) {
                _depositERC1155(from, assetAddresses[i], assetIds[i], assetAmounts[i]);
            } else {
                revert AccountErrors.UnknownAssetType();
            }
            unchecked {
                ++i;
            }
        }

        if (erc20Stored.length + erc721Stored.length + erc1155Stored.length > ASSET_LIMIT) {
            revert AccountErrors.TooManyAssets();
        }
    }

    /**
     * @notice Withdraws assets from the Account to the owner.
     * @param assetAddresses Array of the contract addresses of the assets.
     * One address for each asset to be withdrawn, even if multiple assets of the same contract address are withdrawn.
     * @param assetIds Array of the IDs of the assets.
     * For ERC20 assets, the id must be 0.
     * @param assetAmounts Array with the amounts of the assets.
     * For ERC721 assets, the amount must be 1.
     * @dev All arrays should be of same length, each index in each array corresponding
     * to the same asset that will get withdrawn. If multiple asset IDs of the same contract address
     * are to be withdrawn, the assetAddress must be repeated in assetAddresses.
     * Example inputs:
     * [wETH, DAI, BAYC, Interleave], [0, 0, 15, 2], [10**18, 10**18, 1, 100], [0, 0, 1, 2]
     * [Interleave, Interleave, BAYC, BAYC, wETH], [3, 5, 16, 17, 0], [123, 456, 1, 1, 10**18], [2, 2, 1, 1, 0]
     * @dev Will fail if the Account is in an unhealthy state after withdrawal (collateral value is smaller than the used margin).
     * If no debt is taken yet on this Account, users are free to withdraw any asset at any time.
     */
    function withdraw(address[] calldata assetAddresses, uint256[] calldata assetIds, uint256[] calldata assetAmounts)
        external
        onlyOwner
        notDuringAuction
    {
        // No need to check that all arrays have equal length, this check is will be done in the Registry.
        _withdraw(assetAddresses, assetIds, assetAmounts, msg.sender);

        uint256 usedMargin = getUsedMargin();
        // If usedMargin is equal to fixedLiquidationCost, the open liabilities are 0 and all assets can be withdrawn.
        // Account must be healthy after assets are withdrawn.
        if (usedMargin > fixedLiquidationCost && getCollateralValue() < usedMargin) {
            revert AccountErrors.AccountUnhealthy();
        }
    }

    /**
     * @notice Withdraws assets from the Account to the owner.
     * @param assetAddresses Array of the contract addresses of the assets.
     * @param assetIds Array of the IDs of the assets.
     * @param assetAmounts Array with the amounts of the assets.
     * @param to The address to withdraw to.
     * @dev (batch)ProcessWithdrawal handles the accounting of assets in the Registry.
     */

    function _withdraw(
        address[] memory assetAddresses,
        uint256[] memory assetIds,
        uint256[] memory assetAmounts,
        address to
    ) internal {
        // Reverts in Registry if input is invalid.
        uint256[] memory assetTypes =
            IRegistry(registry).batchProcessWithdrawal(creditor, assetAddresses, assetIds, assetAmounts);

        for (uint256 i; i < assetAddresses.length;) {
            if (assetAmounts[i] == 0) {
                // Skip if amount is 0 to prevent transferring 0 balances.
                unchecked {
                    ++i;
                }
                continue;
            }

            if (assetTypes[i] == 0) {
                if (assetIds[i] != 0) revert AccountErrors.InvalidERC20Id();
                _withdrawERC20(to, assetAddresses[i], assetAmounts[i]);
            } else if (assetTypes[i] == 1) {
                if (assetAmounts[i] != 1) revert AccountErrors.InvalidERC721Amount();
                _withdrawERC721(to, assetAddresses[i], assetIds[i]);
            } else if (assetTypes[i] == 2) {
                _withdrawERC1155(to, assetAddresses[i], assetIds[i], assetAmounts[i]);
            } else {
                revert AccountErrors.UnknownAssetType();
            }
            unchecked {
                ++i;
            }
        }
    }

    /**
     * @notice Internal function to deposit ERC20 assets.
     * @param from Address the tokens should be transferred from. This address must have approved the Account.
     * @param ERC20Address The contract address of the asset.
     * @param amount The amount of ERC20 assets.
     * @dev Used for all asset type == 0.
     * @dev If the token has not yet been deposited, the ERC20 token address is stored.
     */
    function _depositERC20(address from, address ERC20Address, uint256 amount) internal {
        ERC20(ERC20Address).safeTransferFrom(from, address(this), amount);

        uint256 currentBalance = erc20Balances[ERC20Address];

        if (currentBalance == 0) {
            erc20Stored.push(ERC20Address);
        }

        unchecked {
            erc20Balances[ERC20Address] = currentBalance + amount;
        }
    }

    /**
     * @notice Internal function to deposit ERC721 tokens.
     * @param from Address the tokens should be transferred from. This address must have approved the Account.
     * @param ERC721Address The contract address of the asset.
     * @param id The ID of the ERC721 token.
     * @dev Used for all asset type == 1.
     * @dev After successful transfer, the function pushes the ERC721 address to the stored token and stored ID array.
     * This may cause duplicates in the ERC721 stored addresses array, but this is intended.
     */
    function _depositERC721(address from, address ERC721Address, uint256 id) internal {
        IERC721(ERC721Address).safeTransferFrom(from, address(this), id);

        erc721Stored.push(ERC721Address);
        erc721TokenIds.push(id);
    }

    /**
     * @notice Internal function to deposit ERC1155 tokens.
     * @param from The Address the tokens should be transferred from. This address must have approved the Account.
     * @param ERC1155Address The contract address of the asset.
     * @param id The ID of the ERC1155 tokens.
     * @param amount The amount of ERC1155 tokens.
     * @dev Used for all asset type == 2.
     * @dev After successful transfer, the function checks whether the combination of address & ID has already been stored.
     * If not, the function pushes the new address and ID to the stored arrays.
     * This may cause duplicates in the ERC1155 stored addresses array, this is intended.
     */
    function _depositERC1155(address from, address ERC1155Address, uint256 id, uint256 amount) internal {
        IERC1155(ERC1155Address).safeTransferFrom(from, address(this), id, amount, "");

        uint256 currentBalance = erc1155Balances[ERC1155Address][id];

        if (currentBalance == 0) {
            erc1155Stored.push(ERC1155Address);
            erc1155TokenIds.push(id);
        }

        unchecked {
            erc1155Balances[ERC1155Address][id] = currentBalance + amount;
        }
    }

    /**
     * @notice Internal function to withdraw ERC20 assets.
     * @param to Address the tokens should be sent to.
     * @param ERC20Address The contract address of the asset.
     * @param amount The amount of ERC20 assets.
     * @dev Used for all asset type == 0.
     * @dev The function checks whether the Account has any leftover balance of said asset.
     * If not, it will pop() the ERC20 asset address from the stored addresses array.
     * Note: this shifts the order of erc20Stored!
     * @dev This check is done using a loop:
     * gas usage of writing it in a mapping vs extra loops is in favor of extra loops in this case.
     */
    function _withdrawERC20(address to, address ERC20Address, uint256 amount) internal {
        erc20Balances[ERC20Address] -= amount;

        if (erc20Balances[ERC20Address] == 0) {
            uint256 erc20StoredLength = erc20Stored.length;

            if (erc20StoredLength == 1) {
                // There was only one ERC20 stored on the contract, safe to remove from array.
                erc20Stored.pop();
            } else {
                for (uint256 i; i < erc20StoredLength;) {
                    if (erc20Stored[i] == ERC20Address) {
                        erc20Stored[i] = erc20Stored[erc20StoredLength - 1];
                        erc20Stored.pop();
                        break;
                    }
                    unchecked {
                        ++i;
                    }
                }
            }
        }

        ERC20(ERC20Address).safeTransfer(to, amount);
    }

    /**
     * @notice Internal function to withdraw ERC721 tokens.
     * @param to Address the tokens should be sent to.
     * @param ERC721Address The contract address of the asset.
     * @param id The ID of the ERC721 token.
     * @dev Used for all asset type == 1.
     * @dev The function checks whether any other ERC721 is deposited in the Account.
     * If not, it pops the stored addresses and stored IDs (pop() of two arrays is 180 gas cheaper than deleting).
     * If there are, it loops through the stored arrays and searches the ID that's withdrawn,
     * then replaces it with the last index, followed by a pop().
     * @dev Sensitive to ReEntrance attacks! SafeTransferFrom therefore done at the end of the function.
     */
    function _withdrawERC721(address to, address ERC721Address, uint256 id) internal {
        uint256 tokenIdLength = erc721TokenIds.length;

        uint256 i;
        if (tokenIdLength == 1) {
            // There was only one ERC721 stored on the contract, safe to remove both lists.
            if (erc721TokenIds[0] != id || erc721Stored[0] != ERC721Address) revert AccountErrors.UnknownAsset();
            erc721TokenIds.pop();
            erc721Stored.pop();
        } else {
            for (; i < tokenIdLength;) {
                if (erc721TokenIds[i] == id && erc721Stored[i] == ERC721Address) {
                    erc721TokenIds[i] = erc721TokenIds[tokenIdLength - 1];
                    erc721TokenIds.pop();
                    erc721Stored[i] = erc721Stored[tokenIdLength - 1];
                    erc721Stored.pop();
                    break;
                }
                unchecked {
                    ++i;
                }
            }
            // For loop should break, otherwise we never went into the if-branch, meaning the token being withdrawn
            // is unknown and not properly deposited.
            // i + 1 is done after loop, so i reaches tokenIdLength.
            if (i == tokenIdLength) revert AccountErrors.UnknownAsset();
        }

        IERC721(ERC721Address).safeTransferFrom(address(this), to, id);
    }

    /**
     * @notice Internal function to withdraw ERC1155 tokens.
     * @param to Address the tokens should be sent to.
     * @param ERC1155Address The contract address of the asset.
     * @param id The ID of the ERC1155 tokens.
     * @param amount The amount of ERC1155 tokens.
     * @dev Used for all asset types = 2.
     * @dev After successful transfer, the function checks whether there is any balance left for that ERC1155.
     * If there is, it simply transfers the tokens.
     * If not, it checks whether it can pop() (used for gas savings vs delete) the stored arrays.
     * If there are still other ERC1155's on the contract, it looks for the ID and token address to be withdrawn
     * and then replaces it with the last index, followed by a pop().
     * @dev Sensitive to ReEntrance attacks! SafeTransferFrom therefore done at the end of the function.
     */
    function _withdrawERC1155(address to, address ERC1155Address, uint256 id, uint256 amount) internal {
        uint256 tokenIdLength = erc1155TokenIds.length;

        erc1155Balances[ERC1155Address][id] -= amount;

        if (erc1155Balances[ERC1155Address][id] == 0) {
            if (tokenIdLength == 1) {
                erc1155TokenIds.pop();
                erc1155Stored.pop();
            } else {
                for (uint256 i; i < tokenIdLength;) {
                    if (erc1155TokenIds[i] == id) {
                        if (erc1155Stored[i] == ERC1155Address) {
                            erc1155TokenIds[i] = erc1155TokenIds[tokenIdLength - 1];
                            erc1155TokenIds.pop();
                            erc1155Stored[i] = erc1155Stored[tokenIdLength - 1];
                            erc1155Stored.pop();
                            break;
                        }
                    }
                    unchecked {
                        ++i;
                    }
                }
            }
        }

        IERC1155(ERC1155Address).safeTransferFrom(address(this), to, id, amount, "");
    }

    /**
     * @notice Transfers assets directly from the owner to the actionHandler contract.
     * @param transferFromOwnerData A struct containing the info of all assets transferred from the owner that are not in this account.
     * @param to The address to withdraw to.
     */
    function _transferFromOwner(ActionData memory transferFromOwnerData, address to) internal {
        uint256 assetAddressesLength = transferFromOwnerData.assets.length;
        address owner_ = owner;
        for (uint256 i; i < assetAddressesLength;) {
            if (transferFromOwnerData.assetAmounts[i] == 0) {
                // Skip if amount is 0 to prevent transferring 0 balances.
                unchecked {
                    ++i;
                }
                continue;
            }

            if (transferFromOwnerData.assetTypes[i] == 0) {
                ERC20(transferFromOwnerData.assets[i]).safeTransferFrom(
                    owner_, to, transferFromOwnerData.assetAmounts[i]
                );
            } else if (transferFromOwnerData.assetTypes[i] == 1) {
                IERC721(transferFromOwnerData.assets[i]).safeTransferFrom(owner_, to, transferFromOwnerData.assetIds[i]);
            } else if (transferFromOwnerData.assetTypes[i] == 2) {
                IERC1155(transferFromOwnerData.assets[i]).safeTransferFrom(
                    owner_, to, transferFromOwnerData.assetIds[i], transferFromOwnerData.assetAmounts[i], ""
                );
            } else {
                revert AccountErrors.UnknownAssetType();
            }
            unchecked {
                ++i;
            }
        }
    }

    /**
     * @notice Transfers assets from the owner to the actionHandler contract via Permit2.
     * @param permit Data specifying the terms of the transfer.
     * @param signature The signature to verify.
     * @param to_ The address to withdraw to.
     */
    function _transferFromOwnerWithPermit(
        IPermit2.PermitBatchTransferFrom memory permit,
        bytes calldata signature,
        address to_
    ) internal {
        uint256 tokenPermissionsLength = permit.permitted.length;
        IPermit2.SignatureTransferDetails[] memory transferDetails =
            new IPermit2.SignatureTransferDetails[](tokenPermissionsLength);

        for (uint256 i; i < tokenPermissionsLength;) {
            transferDetails[i].to = to_;
            transferDetails[i].requestedAmount = permit.permitted[i].amount;

            unchecked {
                ++i;
            }
        }

        PERMIT2.permitTransferFrom(permit, transferDetails, owner, signature);
    }

    /**
     * @notice Skims non-deposited assets from the Account.
     * @param token The contract address of the asset.
     * @param id The ID of the asset.
     * @param type_ The asset type of the asset.
     * @dev Function can retrieve assets that were transferred to the Account but not deposited
     * or can be used to claim yield for strictly upwards rebasing tokens.
     */
    function skim(address token, uint256 id, uint256 type_) public onlyOwner {
        if (token == address(0)) {
            payable(msg.sender).transfer(address(this).balance);
            return;
        }

        if (type_ == 0) {
            uint256 balance = ERC20(token).balanceOf(address(this));
            uint256 balanceStored = erc20Balances[token];
            if (balance > balanceStored) {
                ERC20(token).safeTransfer(msg.sender, balance - balanceStored);
            }
        } else if (type_ == 1) {
            bool isStored;
            uint256 erc721StoredLength = erc721Stored.length;
            for (uint256 i; i < erc721StoredLength;) {
                if (erc721Stored[i] == token && erc721TokenIds[i] == id) {
                    isStored = true;
                    break;
                }
                unchecked {
                    ++i;
                }
            }

            if (!isStored) {
                IERC721(token).safeTransferFrom(address(this), msg.sender, id);
            }
        } else if (type_ == 2) {
            uint256 balance = IERC1155(token).balanceOf(address(this), id);
            uint256 balanceStored = erc1155Balances[token][id];

            if (balance > balanceStored) {
                IERC1155(token).safeTransferFrom(address(this), msg.sender, id, balance - balanceStored, "");
            }
        }
    }

    /* ///////////////////////////////////////////////////////////////
                        HELPER FUNCTIONS
    /////////////////////////////////////////////////////////////// */

    /**
     * @notice Returns the total value (mark to market) of the Account in a specific baseCurrency
     * @param baseCurrency_ The baseCurrency to return the value in.
     * @return accountValue Total value stored in the account, denominated in baseCurrency.
     * @dev Fetches all stored assets with their amounts.
     * Using a specified baseCurrency, fetches the value of all assets in said baseCurrency.
     */
    function getAccountValue(address baseCurrency_) external view returns (uint256 accountValue) {
        (address[] memory assetAddresses, uint256[] memory assetIds, uint256[] memory assetAmounts) =
            generateAssetData();
        accountValue =
            IRegistry(registry).getTotalValue(baseCurrency_, creditor, assetAddresses, assetIds, assetAmounts);
    }

    /**
     * @notice Generates three arrays of all the stored assets in the Account.
     * @return assetAddresses Array of the contract addresses of the assets.
     * @return assetIds Array of the IDs of the assets.
     * @return assetAmounts Array with the amounts of the assets.
     * @dev Balances are stored on the contract to prevent working around the deposit limits.
     * @dev Loops through the stored asset addresses and fills the arrays.
     * @dev There is no importance of the order in the arrays, but all indexes of the arrays correspond to the same asset.
     */
    function generateAssetData()
        public
        view
        returns (address[] memory assetAddresses, uint256[] memory assetIds, uint256[] memory assetAmounts)
    {
        uint256 totalLength;
        unchecked {
            totalLength = erc20Stored.length + erc721Stored.length + erc1155Stored.length;
        } // Cannot realistically overflow.
        assetAddresses = new address[](totalLength);
        assetIds = new uint256[](totalLength);
        assetAmounts = new uint256[](totalLength);

        uint256 i;
        uint256 erc20StoredLength = erc20Stored.length;
        address cacheAddr;
        for (; i < erc20StoredLength;) {
            cacheAddr = erc20Stored[i];
            assetAddresses[i] = cacheAddr;
            // Gas: no need to store 0, index will continue anyway.
            // assetIds[i] = 0;
            assetAmounts[i] = erc20Balances[cacheAddr];
            unchecked {
                ++i;
            }
        }

        uint256 j;
        uint256 erc721StoredLength = erc721Stored.length;
        for (; j < erc721StoredLength;) {
            cacheAddr = erc721Stored[j];
            assetAddresses[i] = cacheAddr;
            assetIds[i] = erc721TokenIds[j];
            assetAmounts[i] = 1;
            unchecked {
                ++i;
            }
            unchecked {
                ++j;
            }
        }

        uint256 k;
        uint256 erc1155StoredLength = erc1155Stored.length;
        uint256 cacheId;
        for (; k < erc1155StoredLength;) {
            cacheAddr = erc1155Stored[k];
            cacheId = erc1155TokenIds[k];
            assetAddresses[i] = cacheAddr;
            assetIds[i] = cacheId;
            assetAmounts[i] = erc1155Balances[cacheAddr][cacheId];
            unchecked {
                ++i;
            }
            unchecked {
                ++k;
            }
        }
    }

    /* 
    @notice Returns the onERC721Received selector.
    @dev Needed to receive ERC721 tokens.
    */
    function onERC721Received(address, address, uint256, bytes calldata) public pure returns (bytes4) {
        return this.onERC721Received.selector;
    }

    /*
    @notice Returns the onERC1155Received selector.
    @dev Needed to receive ERC1155 tokens.
    */
    function onERC1155Received(address, address, uint256, uint256, bytes calldata) public pure returns (bytes4) {
        return this.onERC1155Received.selector;
    }

    /*
    @notice Called when function selector doesn't match any other.
    @dev No fallback allowed.
    */
    fallback() external {
        revert AccountErrors.NoFallback();
    }
}<|MERGE_RESOLUTION|>--- conflicted
+++ resolved
@@ -297,17 +297,11 @@
      * @dev Currently only one Creditor can be set.
      */
     function closeMarginAccount() external onlyOwner {
-<<<<<<< HEAD
-        if (!isCreditorSet) revert AccountErrors.CreditorNotSet();
-        // closeMarginAccount() checks if there is still open position. If so, reverts.
-        ICreditor(creditor).closeMarginAccount(address(this));
-=======
         // Cache creditor
         address creditor_ = creditor;
         if (creditor_ == address(0)) revert AccountErrors.CreditorNotSet();
-        // getOpenPosition() is a view function, cannot modify state.
-        if (ICreditor(creditor_).getOpenPosition(address(this)) != 0) revert AccountErrors.NonZeroOpenPosition();
->>>>>>> 5c120daf
+        // closeMarginAccount() checks if there is still open position. If so, reverts.
+        ICreditor(creditor_).closeMarginAccount(address(this));
 
         isCreditorSet = false;
         creditor = address(0);
