/**
 * Created by Pragma Labs
 * SPDX-License-Identifier: BUSL-1.1
 */

pragma solidity 0.8.19;

import { BaseGuardian } from "./BaseGuardian.sol";

/**
 * @title Registry Guardian
 * @author Pragma Labs
 * @notice Logic inherited by the Registry that allows an authorized guardian to trigger an emergency stop.
 * It also enables public or authorized guardian to unpause in certain cases.
 */
abstract contract RegistryGuardian is BaseGuardian {
    /* //////////////////////////////////////////////////////////////
                                STORAGE
    ////////////////////////////////////////////////////////////// */

    // Flag indicating if the withdraw() function is paused.
    bool public withdrawPaused;
    // Flag indicating if the deposit() function is paused.
    bool public depositPaused;

    /* //////////////////////////////////////////////////////////////
                                EVENTS
    ////////////////////////////////////////////////////////////// */

    event PauseFlagsUpdated(bool withdrawPauseUpdate, bool depositPauseUpdate);

    /*
    //////////////////////////////////////////////////////////////
                            MODIFIERS
    //////////////////////////////////////////////////////////////
    */

    /**
     * @dev Throws if the withdraw functionality is paused.
     */
    modifier whenWithdrawNotPaused() {
        if (withdrawPaused) revert FunctionIsPaused();
        _;
    }

    /**
     * @dev Throws if the deposit functionality is paused.
     */
    modifier whenDepositNotPaused() {
        if (depositPaused) revert FunctionIsPaused();
        _;
    }

    /* //////////////////////////////////////////////////////////////
                            PAUSING LOGIC
    ////////////////////////////////////////////////////////////// */

    /**
     * @inheritdoc BaseGuardian
     */
    function pause() external override onlyGuardian {
<<<<<<< HEAD
        if (block.timestamp <= pauseTimestamp + 32 days) revert CannotPause();
        withdrawPaused = true;
        depositPaused = true;
=======
        if (block.timestamp <= pauseTimestamp + 32 days) revert Cannot_Pause();
>>>>>>> c6f66be5
        pauseTimestamp = block.timestamp;

        emit PauseFlagsUpdated(withdrawPaused = true, depositPaused = true);
    }

    /**
     * @notice This function is used to unpause one or more flags.
<<<<<<< HEAD
     * @param withdrawPaused_ false when withdraw functionality should be unpaused.
     * @param depositPaused_ false when deposit functionality should be unpaused.
     * @dev This function can unpause repay, withdraw, borrow, and deposit individually.
     * @dev Can only update flags from paused (true) to unpaused (false), cannot be used the other way around
     * (to set unpaused flags to paused).
     */
    function unpause(bool withdrawPaused_, bool depositPaused_) external onlyOwner {
        withdrawPaused = withdrawPaused && withdrawPaused_;
        depositPaused = depositPaused && depositPaused_;

        emit PauseUpdate(withdrawPaused, depositPaused);
=======
     * @param withdrawPaused_ False when withdraw functionality should be unPaused.
     * @param depositPaused_ False when deposit functionality should be unPaused.
     * @dev This function can unPause withdraw and deposit individually.
     * @dev Can only update flags from paused (true) to unPaused (false), cannot be used the other way around
     * (to set unPaused flags to paused).
     */
    function unPause(bool withdrawPaused_, bool depositPaused_) external onlyOwner {
        emit PauseFlagsUpdated(
            withdrawPaused = withdrawPaused && withdrawPaused_, depositPaused = depositPaused && depositPaused_
        );
>>>>>>> c6f66be5
    }

    /**
     * @inheritdoc BaseGuardian
     * @dev This function is used to unpause withdraw and deposit at the same time.
     */
<<<<<<< HEAD
    function unpause() external override {
        if (block.timestamp <= pauseTimestamp + 30 days) revert CannotUnpause();
        withdrawPaused = false;
        depositPaused = false;

        emit PauseUpdate(false, false);
=======
    function unPause() external override {
        if (block.timestamp <= pauseTimestamp + 30 days) revert Cannot_UnPause();
        emit PauseFlagsUpdated(withdrawPaused = false, depositPaused = false);
>>>>>>> c6f66be5
    }
}<|MERGE_RESOLUTION|>--- conflicted
+++ resolved
@@ -59,13 +59,9 @@
      * @inheritdoc BaseGuardian
      */
     function pause() external override onlyGuardian {
-<<<<<<< HEAD
         if (block.timestamp <= pauseTimestamp + 32 days) revert CannotPause();
         withdrawPaused = true;
         depositPaused = true;
-=======
-        if (block.timestamp <= pauseTimestamp + 32 days) revert Cannot_Pause();
->>>>>>> c6f66be5
         pauseTimestamp = block.timestamp;
 
         emit PauseFlagsUpdated(withdrawPaused = true, depositPaused = true);
@@ -73,47 +69,28 @@
 
     /**
      * @notice This function is used to unpause one or more flags.
-<<<<<<< HEAD
-     * @param withdrawPaused_ false when withdraw functionality should be unpaused.
-     * @param depositPaused_ false when deposit functionality should be unpaused.
-     * @dev This function can unpause repay, withdraw, borrow, and deposit individually.
-     * @dev Can only update flags from paused (true) to unpaused (false), cannot be used the other way around
-     * (to set unpaused flags to paused).
+     * @param withdrawPaused_ false when withdraw functionality should be unPaused.
+     * @param depositPaused_ false when deposit functionality should be unPaused.
+     * @dev This function can unpause all functionalities
+     * @dev Can only update flags from paused (true) to unPaused (false), cannot be used the other way around
+     * (to set unPaused flags to paused).
      */
     function unpause(bool withdrawPaused_, bool depositPaused_) external onlyOwner {
         withdrawPaused = withdrawPaused && withdrawPaused_;
         depositPaused = depositPaused && depositPaused_;
 
         emit PauseUpdate(withdrawPaused, depositPaused);
-=======
-     * @param withdrawPaused_ False when withdraw functionality should be unPaused.
-     * @param depositPaused_ False when deposit functionality should be unPaused.
-     * @dev This function can unPause withdraw and deposit individually.
-     * @dev Can only update flags from paused (true) to unPaused (false), cannot be used the other way around
-     * (to set unPaused flags to paused).
-     */
-    function unPause(bool withdrawPaused_, bool depositPaused_) external onlyOwner {
-        emit PauseFlagsUpdated(
-            withdrawPaused = withdrawPaused && withdrawPaused_, depositPaused = depositPaused && depositPaused_
-        );
->>>>>>> c6f66be5
     }
 
     /**
      * @inheritdoc BaseGuardian
      * @dev This function is used to unpause withdraw and deposit at the same time.
      */
-<<<<<<< HEAD
     function unpause() external override {
         if (block.timestamp <= pauseTimestamp + 30 days) revert CannotUnpause();
         withdrawPaused = false;
         depositPaused = false;
 
         emit PauseUpdate(false, false);
-=======
-    function unPause() external override {
-        if (block.timestamp <= pauseTimestamp + 30 days) revert Cannot_UnPause();
-        emit PauseFlagsUpdated(withdrawPaused = false, depositPaused = false);
->>>>>>> c6f66be5
     }
 }