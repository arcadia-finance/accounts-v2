--- conflicted
+++ resolved
@@ -6,22 +6,17 @@
 
 import "./fixtures/ArcadiaVaultsFixture.f.sol";
 
-import { VaultV3 } from "../mockups/VaultV3.sol";
+import { VaultV2 } from "../mockups/VaultV2.sol";
 
 import { TrustedCreditorMock } from "../mockups/TrustedCreditorMock.sol";
 import { ERC20 } from "../../lib/solmate/src/tokens/ERC20.sol";
 
-contract VaultV3Test is DeployArcadiaVaults {
+contract VaultV2Test is DeployArcadiaVaults {
     using stdStorage for StdStorage;
 
-<<<<<<< HEAD
-    VaultV3 private vaultV3;
-    address private proxyAddr3;
-=======
     VaultV2 private vaultV2;
     address private proxyAddr2;
     address liquidator = address(8);
->>>>>>> 23042203
 
     TrustedCreditorMock trustedCreditor;
 
@@ -76,7 +71,7 @@
         safemoon.approve(address(proxy), type(uint256).max);
         dai.approve(liquidator, type(uint256).max);
 
-        vaultV3 = new VaultV3();
+        vaultV2 = new VaultV2();
         vm.stopPrank();
     }
 
@@ -84,15 +79,15 @@
         vm.assume(salt > 0);
 
         vm.startPrank(creatorAddress);
-        factory.setNewVaultInfo(address(mainRegistry), address(vaultV3), Constants.upgradeRoot1To2, "");
+        factory.setNewVaultInfo(address(mainRegistry), address(vaultV2), Constants.upgradeRoot1To2, "");
         vm.stopPrank();
 
         assertEq(factory.getVaultVersionRoot(), Constants.upgradeRoot1To2);
 
         vm.startPrank(address(123_456_789));
-        proxyAddr3 = factory.createVault(salt, 0, address(0));
-        vaultV3 = VaultV3(proxyAddr3);
-        assertEq(vaultV3.returnFive(), 5);
+        proxyAddr2 = factory.createVault(salt, 0, address(0));
+        vaultV2 = VaultV2(proxyAddr2);
+        assertEq(vaultV2.returnFive(), 5);
         vm.stopPrank();
     }
 
@@ -109,7 +104,7 @@
         Checks memory checkBefore = createCompareStruct();
 
         vm.startPrank(creatorAddress);
-        factory.setNewVaultInfo(address(mainRegistry), address(vaultV3), Constants.upgradeRoot1To2, "");
+        factory.setNewVaultInfo(address(mainRegistry), address(vaultV2), Constants.upgradeRoot1To2, "");
         vm.stopPrank();
 
         bytes32[] memory proofs = new bytes32[](1);
@@ -121,7 +116,7 @@
         factory.upgradeVaultVersion(address(proxy), factory.latestVaultVersion(), proofs);
         vm.stopPrank();
 
-        assertEq(VaultV3(proxyAddr).check(), 5);
+        assertEq(VaultV2(proxyAddr).check(), 5);
 
         Checks memory checkAfter = createCompareStruct();
 
@@ -141,7 +136,7 @@
         Checks memory checkBefore = createCompareStruct();
 
         vm.startPrank(creatorAddress);
-        factory.setNewVaultInfo(address(mainRegistry), address(vaultV3), Constants.upgradeRoot1To2, "");
+        factory.setNewVaultInfo(address(mainRegistry), address(vaultV2), Constants.upgradeRoot1To2, "");
         vm.stopPrank();
 
         bytes32[] memory proofs = new bytes32[](1);
@@ -163,7 +158,7 @@
         vm.assume(sender != address(6));
 
         vm.startPrank(creatorAddress);
-        factory.setNewVaultInfo(address(mainRegistry), address(vaultV3), Constants.upgradeRoot1To2, "");
+        factory.setNewVaultInfo(address(mainRegistry), address(vaultV2), Constants.upgradeRoot1To2, "");
         vm.stopPrank();
 
         bytes32[] memory proofs = new bytes32[](1);
@@ -196,7 +191,7 @@
         vm.stopPrank();
     }
 
-    function depositERC20InVaultV3(ERC20Mock token, uint128 amount, address sender)
+    function depositERC20InVaultV2(ERC20Mock token, uint128 amount, address sender)
         public
         returns (address[] memory assetAddresses, uint256[] memory assetIds, uint256[] memory assetAmounts)
     {
@@ -213,7 +208,7 @@
         token.mint(sender, amount);
 
         vm.startPrank(sender);
-        vaultV3.deposit(assetAddresses, assetIds, assetAmounts);
+        vaultV2.deposit(assetAddresses, assetIds, assetAmounts);
         vm.stopPrank();
     }
 
