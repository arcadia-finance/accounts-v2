--- conflicted
+++ resolved
@@ -6,21 +6,14 @@
 
 import { Base_Test, Constants } from "../Base.t.sol";
 import { MockOracles, MockERC20, MockERC721, MockERC1155, Rates } from "../utils/Types.sol";
-<<<<<<< HEAD
-import { MainRegistry_UsdOnly } from "../../MainRegistry_UsdOnly.sol";
-import { OracleHub_UsdOnly } from "../../OracleHub_UsdOnly.sol";
-import { PricingModule_UsdOnly } from "../../pricing-modules/AbstractPricingModule_UsdOnly.sol";
-=======
 import { MainRegistry } from "../../MainRegistry.sol";
 import { OracleHub } from "../../OracleHub.sol";
->>>>>>> e8798638
 import { PricingModule } from "../../pricing-modules/AbstractPricingModule.sol";
 import { TrustedCreditorMock } from "../../mockups/TrustedCreditorMock.sol";
 import { Proxy } from "../../Proxy.sol";
 import { ERC20Mock } from "../../mockups/ERC20SolmateMock.sol";
 import { ERC721Mock } from "../../mockups/ERC721SolmateMock.sol";
 import { ERC1155Mock } from "../../mockups/ERC1155SolmateMock.sol";
-import { ATokenMock } from "../../mockups/ATokenMock.sol";
 import { ArcadiaOracle } from "../../mockups/ArcadiaOracle.sol";
 import { AccountV1 } from "../../AccountV1.sol";
 
@@ -51,8 +44,6 @@
     MockERC20 internal mockERC20;
     MockERC721 internal mockERC721;
     MockERC1155 internal mockERC1155;
-    ATokenMock internal aToken1;
-    ATokenMock internal aToken2;
     Rates internal rates;
 
     // ERC20 oracle arrays
@@ -89,10 +80,6 @@
             token3: new ERC20Mock("TOKEN3", "T3", uint8(Constants.tokenDecimals)),
             token4: new ERC20Mock("TOKEN4", "T4", uint8(Constants.tokenDecimals))
         });
-
-        // Create mockERC20 aTokens for testing
-        aToken1 = new ATokenMock(address(mockERC20.token1), "aTOKEN1", "aT1", uint8(Constants.tokenDecimals));
-        aToken2 = new ATokenMock(address(mockERC20.token2), "aTOKEN2", "aT2", uint8(Constants.tokenDecimals));
 
         // Create mock ERC721 tokens for testing
         mockERC721 = MockERC721({
@@ -116,8 +103,6 @@
         vm.label({ account: address(mockERC721.nft3), newLabel: "NFT3" });
         vm.label({ account: address(mockERC1155.sft1), newLabel: "SFT1" });
         vm.label({ account: address(mockERC1155.sft2), newLabel: "SFT2" });
-        vm.label({ account: address(aToken1), newLabel: "aT1" });
-        vm.label({ account: address(aToken2), newLabel: "aT2" });
 
         // Set rates
         rates = Rates({
@@ -315,12 +300,6 @@
         floorERC1155PricingModule.addAsset(
             address(mockERC1155.sft1), 1, oracleSft1ToToken1ToUsd, emptyRiskVarInput, type(uint128).max
         );
-
-        // Add aTokens to the aTokenPricingModule
-        // TODO: adapt below when refactoring for pricingModule_UsdOnly
-        PricingModule.RiskVarInput[] memory emptyRiskVarInput_;
-        aTokenPricingModule.addAsset(address(aToken1), emptyRiskVarInput_, type(uint128).max);
-
         vm.stopPrank();
     }
 
