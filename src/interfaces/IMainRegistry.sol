/**
 * Created by Pragma Labs
 * SPDX-License-Identifier: MIT
 */
pragma solidity 0.8.19;

<<<<<<< HEAD
import { RiskModule } from "../RiskModule.sol";
=======
import { IPricingModule } from "./IPricingModule.sol";
>>>>>>> 7e224556

interface IMainRegistry {
    /**
     * @notice Adds a new asset to the Main Registry.
     * @param asset The contract address of the asset.
     * @param assetType Identifier for the type of the asset:
     * 0 = ERC20.
     * 1 = ERC721.
     * 2 = ERC1155.
     */
    function addAsset(address asset, uint256 assetType) external;

    /**
     * @notice Returns the number of baseCurrencies.
     * @return Counter for the number of baseCurrencies in use.
     */
    function baseCurrencyCounter() external view returns (uint256);

    /**
     * @notice Returns the Factory address.
     * @return factory The contract address of the Factory.
     */
    function factory() external view returns (address);

    /**
     * @notice Returns the contract address of a baseCurrency.
     * @param index The index of the baseCurrency in the array baseCurrencies.
     * @return baseCurrency The contract address of a baseCurrency.
     */
    function baseCurrencies(uint256 index) external view returns (address);

    /**
     * @notice Checks if a contract is a baseCurrency.
     * @param baseCurrency The contract address of the baseCurrency.
     * @return boolean.
     */
    function isBaseCurrency(address baseCurrency) external view returns (bool);

    /**
     * @notice Checks if an action is allowed.
     * @param action The contract address of the action.
     * @return boolean.
     */
    function isActionAllowed(address action) external view returns (bool);

    /**
     * @notice Batch deposit multiple assets.
     * @param assetAddresses Array of the contract addresses of the assets.
     * @param assetIds Array of the IDs of the assets.
     * @param amounts Array with the amounts of the assets.
     * @return assetTypes Array with the types of the assets.
     * 0 = ERC20.
     * 1 = ERC721.
     * 2 = ERC1155.
     */
    function batchProcessDeposit(
        address[] calldata assetAddresses,
        uint256[] calldata assetIds,
        uint256[] calldata amounts
    ) external returns (uint256[] memory);

    /**
     * @notice Batch withdraw multiple assets.
     * @param assetAddresses Array of the contract addresses of the assets.
     * @param assetIds Array of the IDs of the assets.
     * @param amounts Array with the amounts of the assets.
     * @return assetTypes Array with the types of the assets.
     * 0 = ERC20.
     * 1 = ERC721.
     * 2 = ERC1155.
     */
    function batchProcessWithdrawal(
        address[] calldata assetAddresses,
        uint256[] calldata assetIds,
        uint256[] calldata amounts
    ) external returns (uint256[] memory);

    /**
     * @notice Calculates the combined value of a combination of assets, denominated in a given BaseCurrency.
     * @param assetAddresses Array of the contract addresses of the assets.
     * @param assetIds Array of the IDs of the assets.
     * @param assetAmounts Array with the amounts of the assets.
     * @param baseCurrency The contract address of the BaseCurrency.
     * @return valueInBaseCurrency The combined value of the assets, denominated in BaseCurrency.
     */
    function getTotalValue(
        address[] calldata assetAddresses,
        uint256[] calldata assetIds,
        uint256[] calldata assetAmounts,
        address baseCurrency
    ) external view returns (uint256);

    /**
     * @notice Calculates the collateralValue of a combination of assets, denominated in a given BaseCurrency.
     * @param assetAddresses Array of the contract addresses of the assets.
     * @param assetIds Array of the IDs of the assets.
     * @param assetAmounts Array with the amounts of the assets.
     * @param baseCurrency The contract address of the BaseCurrency.
     * @return collateralValue The collateral value of the assets, denominated in BaseCurrency.
     */
    function getCollateralValue(
        address[] calldata assetAddresses,
        uint256[] calldata assetIds,
        uint256[] calldata assetAmounts,
        address baseCurrency
    ) external view returns (uint256);

    /**
     * @notice Calculates the getLiquidationValue of a combination of assets, denominated in a given BaseCurrency.
     * @param assetAddresses Array of the contract addresses of the assets.
     * @param assetIds Array of the IDs of the assets.
     * @param assetAmounts Array with the amounts of the assets.
     * @param baseCurrency The contract address of the BaseCurrency.
     * @return liquidationValue The liquidation value of the assets, denominated in BaseCurrency.
     */
    function getLiquidationValue(
        address[] calldata assetAddresses,
        uint256[] calldata assetIds,
        uint256[] calldata assetAmounts,
        address baseCurrency
    ) external view returns (uint256);

<<<<<<< HEAD
    function getListOfValuesPerAsset(
        address[] calldata assetAddresses,
        uint256[] calldata assetIds,
        uint256[] calldata assetAmounts,
        address baseCurrency
    ) external view returns (RiskModule.AssetValueAndRiskVariables[] memory);
=======
    function getUsdValue(IPricingModule.GetValueInput memory getValueInput) external view returns (uint256);
>>>>>>> 7e224556
}<|MERGE_RESOLUTION|>--- conflicted
+++ resolved
@@ -4,11 +4,8 @@
  */
 pragma solidity 0.8.19;
 
-<<<<<<< HEAD
 import { RiskModule } from "../RiskModule.sol";
-=======
 import { IPricingModule } from "./IPricingModule.sol";
->>>>>>> 7e224556
 
 interface IMainRegistry {
     /**
@@ -131,14 +128,12 @@
         address baseCurrency
     ) external view returns (uint256);
 
-<<<<<<< HEAD
     function getListOfValuesPerAsset(
         address[] calldata assetAddresses,
         uint256[] calldata assetIds,
         uint256[] calldata assetAmounts,
         address baseCurrency
     ) external view returns (RiskModule.AssetValueAndRiskVariables[] memory);
-=======
+
     function getUsdValue(IPricingModule.GetValueInput memory getValueInput) external view returns (uint256);
->>>>>>> 7e224556
 }