--- conflicted
+++ resolved
@@ -4,12 +4,9 @@
  */
 pragma solidity 0.8.19;
 
-<<<<<<< HEAD
 import { RiskModule } from "../RiskModule.sol";
 import { IPricingModule } from "./IPricingModule.sol";
 
-=======
->>>>>>> 5193f7a1
 interface IMainRegistry {
     /**
      * @notice Returns the Factory address.
@@ -127,7 +124,6 @@
         uint256[] calldata assetIds,
         uint256[] calldata assetAmounts
     ) external view returns (uint256);
-<<<<<<< HEAD
 
     function getListOfValuesPerAsset(
         address[] calldata assetAddresses,
@@ -135,8 +131,4 @@
         uint256[] calldata assetAmounts,
         address baseCurrency
     ) external view returns (RiskModule.AssetValueAndRiskVariables[] memory);
-
-    function getUsdValue(IPricingModule.GetValueInput memory getValueInput) external view returns (uint256);
-=======
->>>>>>> 5193f7a1
 }