/**
 * Created by Pragma Labs
 * SPDX-License-Identifier: BUSL-1.1
 */
pragma solidity 0.8.19;

import { IERC721 } from "./interfaces/IERC721.sol";
import { IERC1155 } from "./interfaces/IERC1155.sol";
import { IMainRegistry } from "./interfaces/IMainRegistry.sol";
import { ITrustedCreditor } from "./interfaces/ITrustedCreditor.sol";
import { IActionBase, ActionData } from "./interfaces/IActionBase.sol";
import { IFactory } from "./interfaces/IFactory.sol";
import { IAccount } from "./interfaces/IAccount.sol";
import { IPermit2 } from "./interfaces/IPermit2.sol";
import { ActionData } from "./actions/utils/ActionData.sol";
import { ERC20, SafeTransferLib } from "../lib/solmate/src/utils/SafeTransferLib.sol";
import { AccountStorageV1 } from "./AccountStorageV1.sol";
import { RiskModule } from "./RiskModule.sol";

/**
 * @title Acadia Accounts.
 * @author Pragma Labs
 * @notice Arcadia Accounts are smart contracts that act as onchain, decentralized and composable margin accounts.
 * They provide individuals, DAOs, and other protocols with a simple and flexible way to deposit and manage multiple assets as collateral.
 * The total combination of assets can be used as margin to back liabilities issued by any financial protocol (lending, leverage, futures...).
 * @dev Users can use this Account to deposit assets (ERC20, ERC721, ERC1155, ...).
 * The Account will denominate all the pooled assets into one baseCurrency (one unit of account, like usd or eth).
 * An increase of value of one asset will offset a decrease in value of another asset.
 * Users can use the single denominated value of all their assets to take margin (take credit line, financing for leverage...).
 * Ensure your total value denomination remains above the liquidation threshold, or risk being liquidated!
 * @dev Integrating this Account as means of margin/collateral management for your own protocol that requires collateral is encouraged.
 * Arcadia's Account functions will guarantee you a certain value of the Account.
 * For allowlists or liquidation strategies specific to your protocol, contact pragmalabs.dev
 */
contract AccountV1 is AccountStorageV1, IAccount {
    using SafeTransferLib for ERC20;

    /* //////////////////////////////////////////////////////////////
                                CONSTANTS
    ////////////////////////////////////////////////////////////// */

    // Storage slot with the address of the current implementation.
    // This is the hardcoded keccak-256 hash of: "eip1967.proxy.implementation" subtracted by 1.
    bytes32 internal constant _IMPLEMENTATION_SLOT = 0x360894a13ba1a3210667c828492db98dca3e2076cc3735a920a3ca505d382bbc;
    // The maximum amount of different assets that can be used as collateral within an Arcadia Vault.
    uint256 public constant ASSET_LIMIT = 15;
    // The current Vault Version.
    uint16 public constant ACCOUNT_VERSION = 1;
    // Uniswap Permit2 contract
    IPermit2 internal immutable permit2 = IPermit2(0x000000000022D473030F116dDEE9F6B43aC78BA3);

    // Storage slot for the Account logic, a struct to avoid storage conflict when dealing with upgradeable contracts.
    struct AddressSlot {
        address value;
    }

    /* //////////////////////////////////////////////////////////////
                                EVENTS
    ////////////////////////////////////////////////////////////// */

    event BaseCurrencySet(address baseCurrency);
    event TrustedMarginAccountChanged(address indexed protocol, address indexed liquidator);
    event AssetManagerSet(address indexed owner, address indexed assetManager, bool value);

    /* //////////////////////////////////////////////////////////////
                                MODIFIERS
    ////////////////////////////////////////////////////////////// */

    /**
     * @dev Throws if function is reentered.
     */
    modifier nonReentrant() {
        require(locked == 1, "A: REENTRANCY");

        locked = 2;

        _;

        locked = 1;
    }

    /**
     * @dev Throws if called by any account other than the factory address.
     */
    modifier onlyFactory() {
        require(msg.sender == IMainRegistry(registry).FACTORY(), "A: Only Factory");
        _;
    }

    /**
     * @dev Throws if called by any account other than the owner.
     */
    modifier onlyOwner() {
        require(msg.sender == owner, "A: Only Owner");
        _;
    }

    /**
     * @dev Throws if called by any account other than an asset manager or the owner.
     */
    modifier onlyAssetManager() {
        require(
            msg.sender == owner || msg.sender == trustedCreditor || isAssetManager[owner][msg.sender],
            "A: Only Asset Manager"
        );
        _;
    }

    /**
     * @dev Throws if called by any account other than the Liquidator address.
     */
    modifier onlyLiquidator() {
        require(msg.sender == liquidator, "A: Only Liquidator");
        _;
    }

    /* //////////////////////////////////////////////////////////////
                                CONSTRUCTOR
    ////////////////////////////////////////////////////////////// */

    constructor() {
        // This will only be the owner of the Account logic implementation.
        // and will not affect any subsequent proxy implementation using this Account logic.
        owner = msg.sender;
    }

    /* ///////////////////////////////////////////////////////////////
                          ACCOUNT MANAGEMENT
    /////////////////////////////////////////////////////////////// */

    /**
     * @notice Initiates the variables of the Account.
     * @dev A proxy will be used to interact with the Account logic.
     * Therefore everything is initialised through an init function.
     * This function will only be called (once) in the same transaction as the proxy Account creation through the factory.
     * @param owner_ The sender of the 'createAccount' on the factory
     * @param registry_ The 'beacon' contract with the external logic.
     * @param baseCurrency_ The Base-currency in which the Account is denominated.
     * @param creditor The contract address of the trusted creditor.
     */
    function initialize(address owner_, address registry_, address baseCurrency_, address creditor) external {
        require(registry == address(0), "A_I: Already initialized!");
        require(registry_ != address(0), "A_I: Registry cannot be 0!");
        owner = owner_;
        locked = 1;
        registry = registry_;
        baseCurrency = baseCurrency_;

        if (creditor != address(0)) {
            _openTrustedMarginAccount(creditor);
        }

        emit BaseCurrencySet(baseCurrency_);
    }

    /**
     * @notice Updates the Account version and stores a new address in the EIP1967 implementation slot.
     * @param newImplementation The contract with the new Account logic.
     * @param newRegistry The MainRegistry for this specific implementation (might be identical as the old registry).
     * @param data Arbitrary data, can contain instructions to execute when updating Account to new logic.
     * @param newVersion The new version of the Account logic.
     */
    function upgradeAccount(address newImplementation, address newRegistry, uint16 newVersion, bytes calldata data)
        external
        nonReentrant
        onlyFactory
    {
        if (isTrustedCreditorSet) {
            // If a trustedCreditor is set, new version should be compatible.
            // openMarginAccount() is a view function, cannot modify state.
            (bool success,,,) = ITrustedCreditor(trustedCreditor).openMarginAccount(newVersion);
            require(success, "A_UA: Invalid Account version");
        }

        // Cache old parameters.
        address oldImplementation = _getAddressSlot(_IMPLEMENTATION_SLOT).value;
        address oldRegistry = registry;
        uint16 oldVersion = ACCOUNT_VERSION;
        _getAddressSlot(_IMPLEMENTATION_SLOT).value = newImplementation;
        registry = newRegistry;

        // Prevent that Account is upgraded to a new version where the baseCurrency can't be priced.
        if (newRegistry != oldRegistry) {
            require(IMainRegistry(newRegistry).inMainRegistry(baseCurrency), "A_UA: Invalid Main Registry.");
        }

        // Hook on the new logic to finalize upgrade.
        // Used to eg. Remove exposure from old Registry and Add exposure to the new Registry.
        // Extra data can be added by the factory for complex instructions.
        this.upgradeHook(oldImplementation, oldRegistry, oldVersion, data);

        // Event emitted by Factory.
    }

    /**
     * @notice Returns an `AddressSlot` with member `value` located at `slot`.
     * @param slot The slot where the address of the Logic contract is stored.
     * @return r The address stored in slot.
     */
    function _getAddressSlot(bytes32 slot) internal pure returns (AddressSlot storage r) {
        assembly {
            r.slot := slot
        }
    }

    /**
     * @notice Finalizes the Upgrade to a new Account version on the new Logic Contract.
     * @param oldImplementation The contract with the new old logic.
     * @param oldRegistry The MainRegistry of the old version (might be identical as the new registry)
     * @param oldVersion The old version of the Account logic.
     * @param data Arbitrary data, can contain instructions to execute in this function.
     * @dev If upgradeHook() is implemented, it MUST verify that msg.sender == address(this).
     */
    function upgradeHook(address oldImplementation, address oldRegistry, uint16 oldVersion, bytes calldata data)
        external
    { }

    /* ///////////////////////////////////////////////////////////////
                        OWNERSHIP MANAGEMENT
    /////////////////////////////////////////////////////////////// */

    /**
     * @notice Transfers ownership of the contract to a new account.
     * @param newOwner The new owner of the Account.
     * @dev Can only be called by the current owner via the factory.
     * A transfer of ownership of the Account is triggered by a transfer
     * of ownership of the accompanying ERC721 Account NFT, issued by the factory.
     * Owner of Account NFT = owner of Account
     */
    function transferOwnership(address newOwner) external onlyFactory {
        if (newOwner == address(0)) {
            revert("A_TO: INVALID_RECIPIENT");
        }
        _transferOwnership(newOwner);
    }

    /**
     * @notice Transfers ownership of the contract to a new account (`newOwner`).
     * @param newOwner The new owner of the Account.
     */
    function _transferOwnership(address newOwner) internal {
        owner = newOwner;

        //Event emitted by Factory.
    }

    /* ///////////////////////////////////////////////////////////////
                        BASE CURRENCY LOGIC
    /////////////////////////////////////////////////////////////// */

    /**
     * @notice Sets the baseCurrency of a Account.
     * @param baseCurrency_ the new baseCurrency for the Account.
     * @dev First checks if there is no trusted creditor set,
     * if there is none set, then a new baseCurrency is set.
     */
    function setBaseCurrency(address baseCurrency_) external onlyOwner {
        require(!isTrustedCreditorSet, "A_SBC: Trusted Creditor Set");
        _setBaseCurrency(baseCurrency_);
    }

    /**
     * @notice Internal function: sets baseCurrency.
     * @param baseCurrency_ the new baseCurrency for the Account.
     */
    function _setBaseCurrency(address baseCurrency_) internal {
        require(IMainRegistry(registry).inMainRegistry(baseCurrency_), "A_SBC: baseCurrency not found");
        baseCurrency = baseCurrency_;

        emit BaseCurrencySet(baseCurrency_);
    }

    /* ///////////////////////////////////////////////////////////////
                    MARGIN ACCOUNT SETTINGS
    /////////////////////////////////////////////////////////////// */

    /**
     * @notice Opens a margin account on the Account for a trusted Creditor.
     * @param creditor The contract address of the trusted Creditor.
     * @dev Currently only one trusted Creditor can be set
     * (we are working towards a single account for multiple creditors tho!).
     * @dev Only open margin accounts for protocols you trust!
     * The Creditor should be trusted by the Account Owner, but not by any of the Arcadia-Account smart contracts.
     * TrustedProtocol and Liquidator will never be called from an Arcadia Contract with a function that can modify state.
     * @dev The creditor has significant authorisation: use margin, trigger liquidation, and manage assets.
     */
    function openTrustedMarginAccount(address creditor) external onlyOwner {
        require(!isTrustedCreditorSet, "A_OTMA: ALREADY SET");

        _openTrustedMarginAccount(creditor);
    }

    /**
     * @notice Internal function: Opens a margin account on the Account for a trusted Creditor.
     * @param creditor The contract address of the trusted Creditor.
     */
    function _openTrustedMarginAccount(address creditor) internal {
        //openMarginAccount() is a view function, cannot modify state.
        (bool success, address baseCurrency_, address liquidator_, uint256 fixedLiquidationCost_) =
            ITrustedCreditor(creditor).openMarginAccount(ACCOUNT_VERSION);
        require(success, "A_OTMA: Invalid Version");

        liquidator = liquidator_;
        trustedCreditor = creditor;
        fixedLiquidationCost = uint96(fixedLiquidationCost_);
        if (baseCurrency != baseCurrency_) {
            _setBaseCurrency(baseCurrency_);
        }
        isTrustedCreditorSet = true;

        emit TrustedMarginAccountChanged(creditor, liquidator_);
    }

    /**
     * @notice Closes the margin account on the Account of the trusted application..
     * @dev Currently only one trusted creditor can be set.
     */
    function closeTrustedMarginAccount() external onlyOwner {
        require(isTrustedCreditorSet, "A_CTMA: NOT SET");
        //getOpenPosition() is a view function, cannot modify state.
        require(ITrustedCreditor(trustedCreditor).getOpenPosition(address(this)) == 0, "A_CTMA: NON-ZERO OPEN POSITION");

        isTrustedCreditorSet = false;
        trustedCreditor = address(0);
        liquidator = address(0);
        fixedLiquidationCost = 0;

        emit TrustedMarginAccountChanged(address(0), address(0));
    }

    /* ///////////////////////////////////////////////////////////////
                          MARGIN REQUIREMENTS
    /////////////////////////////////////////////////////////////// */

    /**
     * @notice Checks if the Account is healthy and still has free margin.
     * @param debtIncrease The amount with which the debt is increased.
     * @param totalOpenDebt The total open Debt against the Account.
     * @return success Boolean indicating if there is sufficient margin to back a certain amount of Debt.
     * @return trustedCreditor_ The contract address of the trusted creditor.
     * @return accountVersion_ The Account version.
     * @dev A Account is healthy if the Collateral value is bigger than or equal to the Used Margin.
     * @dev Only one of the values can be non-zero, or we check on a certain increase of debt, or we check on a total amount of debt.
     * @dev If both values are zero, we check if the Account is currently healthy.
     */
    function isAccountHealthy(uint256 debtIncrease, uint256 totalOpenDebt)
        external
        view
        returns (bool success, address trustedCreditor_, uint256 accountVersion_)
    {
        if (totalOpenDebt > 0) {
            //Check if Account is healthy for a given amount of openDebt.
            //The total Used margin equals the sum of the given amount of openDebt and the gas cost to liquidate.
            success = getCollateralValue() >= totalOpenDebt + fixedLiquidationCost;
        } else {
            //Check if Account is still healthy after an increase of debt.
            //The gas cost to liquidate is already taken into account in getUsedMargin().
            success = getCollateralValue() >= getUsedMargin() + debtIncrease;
        }

        return (success, trustedCreditor, ACCOUNT_VERSION);
    }

    /**
     * @notice Checks if the Account can be liquidated.
     * @return success Boolean indicating if the Account can be liquidated.
     */
    function isAccountLiquidatable() external view returns (bool success) {
        //If usedMargin is equal to fixedLiquidationCost, the open liabilities are 0 and the Account is never liquidatable.
        uint256 usedMargin = getUsedMargin();
        if (usedMargin > fixedLiquidationCost) {
            //A Account can be liquidated if the Liquidation value is smaller than the Used Margin.
            success = getLiquidationValue() < usedMargin;
        }
    }

    /**
     * @notice Returns the total value (mark to market) of the Account in a specific baseCurrency
     * @param baseCurrency_ The baseCurrency to return the value in.
     * @return accountValue Total value stored in the account, denominated in baseCurrency.
     * @dev Fetches all stored assets with their amounts.
     * Using a specified baseCurrency, fetches the value of all assets in said baseCurrency.
     */
    function getAccountValue(address baseCurrency_) external view returns (uint256 accountValue) {
        (address[] memory assetAddresses, uint256[] memory assetIds, uint256[] memory assetAmounts) =
            generateAssetData();
        accountValue = IMainRegistry(registry).getTotalValue(
            baseCurrency_, trustedCreditor, assetAddresses, assetIds, assetAmounts
        );
    }

    /**
     * @notice Calculates the total collateral value (MTM discounted with a haircut) of the Account.
     * @return collateralValue The collateral value, returned in the decimals of the base currency.
     * @dev Returns the value denominated in the baseCurrency of the Account.
     * @dev The collateral value of the Account is equal to the spot value of the underlying assets,
     * discounted by a haircut (the collateral factor). Since the value of
     * collateralised assets can fluctuate, the haircut guarantees that the Account
     * remains over-collateralised with a high confidence level (99,9%+). The size of the
     * haircut depends on the underlying risk of the assets in the Account, the bigger the volatility
     * or the smaller the on-chain liquidity, the bigger the haircut will be.
     */
    function getCollateralValue() public view returns (uint256 collateralValue) {
        (address[] memory assetAddresses, uint256[] memory assetIds, uint256[] memory assetAmounts) =
            generateAssetData();
        collateralValue = IMainRegistry(registry).getCollateralValue(
            baseCurrency, trustedCreditor, assetAddresses, assetIds, assetAmounts
        );
    }

    /**
     * @notice Calculates the total liquidation value (MTM discounted with a factor to account for slippage) of the Account.
     * @return liquidationValue The liquidation value, returned in the decimals of the base currency.
     * @dev Returns the value denominated in the baseCurrency of the Account.
     * @dev The liquidation value of the Account is equal to the spot value of the underlying assets,
     * discounted by a haircut (the liquidation factor).
     * The liquidation value takes into account that not the full value of the assets can go towards
     * repaying the debt: a fraction of the value is lost due to:
     * slippage while liquidating the assets, fees for the auction initiator and a penalty to the protocol.
     */
    function getLiquidationValue() public view returns (uint256 liquidationValue) {
        (address[] memory assetAddresses, uint256[] memory assetIds, uint256[] memory assetAmounts) =
            generateAssetData();
        liquidationValue = IMainRegistry(registry).getLiquidationValue(
            baseCurrency, trustedCreditor, assetAddresses, assetIds, assetAmounts
        );
    }

    /**
     * @notice Returns the used margin of the Account.
     * @return usedMargin The total amount of Margin that is currently in use to back liabilities.
     * @dev Used Margin is the value of the assets that is currently 'locked' to back:
     *  - All the liabilities issued against the Account.
     *  - An additional fixed buffer to cover gas fees in case of a liquidation.
     * @dev The used margin is denominated in the baseCurrency.
     * @dev Currently only one trusted application (Arcadia Lending) can open a margin account.
     * The open liability is fetched at the contract of the application -> only allow trusted audited creditors!!!
     */
    function getUsedMargin() public view returns (uint256 usedMargin) {
        if (!isTrustedCreditorSet) return 0;

        //getOpenPosition() is a view function, cannot modify state.
        usedMargin = ITrustedCreditor(trustedCreditor).getOpenPosition(address(this)) + fixedLiquidationCost;
    }

    /**
     * @notice Calculates the remaining margin the owner of the Account can use.
     * @return freeMargin The remaining amount of margin a user can take.
     * @dev Free Margin is the value of the assets that is still free to back additional liabilities.
     * @dev The free margin is denominated in the baseCurrency.
     */
    function getFreeMargin() public view returns (uint256 freeMargin) {
        uint256 collateralValue = getCollateralValue();
        uint256 usedMargin = getUsedMargin();

        //gas: explicit check is done to prevent underflow.
        unchecked {
            freeMargin = collateralValue > usedMargin ? collateralValue - usedMargin : 0;
        }
    }

    /* ///////////////////////////////////////////////////////////////
                          LIQUIDATION LOGIC
    /////////////////////////////////////////////////////////////// */

    /**
     * @notice Checks if an Account is liquidatable and in that case will initiate the liquidation flow.
     * @return assetAddresses Array of the contract addresses of the assets in Account.
     * @return assetIds Array of the IDs of the assets in Account.
     * @return assetAmounts Array with the amounts of the assets in Account.
     * @return owner_ Owner of the account.
     * @return creditor_ The trusted creditor, address 0 if no active trusted creditor.
     * @return totalOpenDebt The total open Debt against the Account.
     * @return assetAndRiskValues Array of asset values and corresponding collateral factors.
     */
    function checkAndStartLiquidation()
        external
        nonReentrant
        returns (
            address[] memory assetAddresses,
            uint256[] memory assetIds,
            uint256[] memory assetAmounts,
            address owner_,
            address creditor_,
            uint256 totalOpenDebt,
            RiskModule.AssetValueAndRiskFactors[] memory assetAndRiskValues
        )
    {
        creditor_ = trustedCreditor;
        (assetAddresses, assetIds, assetAmounts) = generateAssetData();
        assetAndRiskValues = IMainRegistry(registry).getValuesInBaseCurrency(
            baseCurrency, creditor_, assetAddresses, assetIds, assetAmounts
        );
        owner_ = owner;

        uint256 fixedLiquidationCost_ = fixedLiquidationCost;

        //As the function is only callable by the liquidator, it means that a liquidator and a trustedCreditor are set.
        totalOpenDebt = ITrustedCreditor(trustedCreditor).startLiquidation(address(this));

        uint256 usedMargin = totalOpenDebt + fixedLiquidationCost_;

<<<<<<< HEAD
        bool accountIsLiquidatable;
        if (totalOpenDebt > 0) {
            //A Account can be liquidated if the Liquidation value is smaller than the Used Margin.
            accountIsLiquidatable = RiskModule.calculateLiquidationValue(assetAndRiskValues) < usedMargin;
        }
=======
        //Transfer ownership of the ERC721 in Factory of the Account to the Liquidator.
        IFactory(IMainRegistry(registry).FACTORY()).liquidate(msg.sender);
>>>>>>> eaddda1a

        require(accountIsLiquidatable, "A_CASL: Account not liquidatable");
    }

    /**
     * @notice Will transfer the tokens bought by a bidder during a liquidation event.
     * @param assetAddresses Array of the contract addresses of the assets.
     * @param assetIds Array of the IDs of the assets.
     * @param assetAmounts Array with the amounts of the assets.
     * @param bidder The address of the bidder that bought the assets.
     */
    function auctionBuy(
        address[] memory assetAddresses,
        uint256[] memory assetIds,
        uint256[] memory assetAmounts,
        address bidder
    ) external onlyLiquidator {
        _withdraw(assetAddresses, assetIds, assetAmounts, bidder);
    }

    /**
     * @notice Transfers tokens purchased by a bidder during a liquidation event.
     * @param to The recipient's address to receive the purchased assets.
     */
    function auctionBuyIn(address to) external onlyLiquidator {
        (address[] memory assetAddresses, uint256[] memory assetIds, uint256[] memory assetAmounts) =
            generateAssetData();
        _withdraw(assetAddresses, assetIds, assetAmounts, to);
    }

    /*///////////////////////////////////////////////////////////////
                    ASSET MANAGEMENT LOGIC
    ///////////////////////////////////////////////////////////////*/

    /**
     * @notice Add or remove an Asset Manager.
     * @param assetManager the address of the Asset Manager
     * @param value A boolean giving permissions to or taking permissions from an Asset manager
     * @dev Only set trusted addresses as Asset manager, Asset managers can potentially steal assets (as long as the Account position remains healthy).
     * @dev No need to set the Owner as Asset manager, owner will automatically have all permissions of an asset manager.
     * @dev Potential use-cases of the asset manager might be to:
     * - Automate actions by keeper networks,
     * - Chain interactions with the Trusted Creditor together with Account actions (eg. borrow deposit and trade in one transaction).
     */
    function setAssetManager(address assetManager, bool value) external onlyOwner {
        isAssetManager[msg.sender][assetManager] = value;

        emit AssetManagerSet(msg.sender, assetManager, value);
    }

    /**
     * @notice Calls external action handler to execute and interact with external logic.
     * @param actionHandler The address of the action handler.
     * @param actionData A bytes object containing three actionAssetData structs, an address array and a bytes array.
     * The first struct contains the info about the assets to withdraw from this Account to the actionHandler.
     * The second struct contains the info about the owner's assets that are not in this Account and needs to be transferred to the actionHandler.
     * The third struct contains the info about the assets that needs to be deposited from the actionHandler back into the Account.
     * @param signature The signature to verify.
     * @return trustedCreditor_ The contract address of the trusted creditor.
     * @return accountVersion_ The Account version.
     * @dev Similar to flash loans, this function optimistically calls external logic and checks for the Account state at the very end.
     * @dev accountManagementAction can interact with and chain together any DeFi protocol to swap, stake, claim...
     * The only requirements are that the recipient tokens of the interactions are allowlisted, deposited back into the Account and
     * that the Account is in a healthy state at the end of the transaction.
     */
    function accountManagementAction(address actionHandler, bytes calldata actionData, bytes calldata signature)
        external
        nonReentrant
        onlyAssetManager
        returns (address, uint256)
    {
        require(IMainRegistry(registry).isActionAllowed(actionHandler), "A_AMA: Action not allowed");

        (
            ActionData memory withdrawData,
            ActionData memory transferFromOwnerData,
            IPermit2.PermitBatchTransferFrom memory permit,
            ,
            ,
        ) = abi.decode(
            actionData, (ActionData, ActionData, IPermit2.PermitBatchTransferFrom, ActionData, address[], bytes[])
        );

        // Withdraw assets to actionHandler.
        _withdraw(withdrawData.assets, withdrawData.assetIds, withdrawData.assetAmounts, actionHandler);

        // Transfer assets from owner (that are not assets in this account) to actionHandler.
        if (transferFromOwnerData.assets.length > 0) {
            _transferFromOwner(transferFromOwnerData, actionHandler);
        }

        // If the function input includes a signature and non-empty token permissions, initiate a transfer via Permit2.
        if (signature.length > 0 && permit.permitted.length > 0) {
            _transferFromOwnerWithPermit(permit, signature, actionHandler);
        }

        // Execute Action(s).
        ActionData memory depositData = IActionBase(actionHandler).executeAction(actionData);

        // Deposit assets from actionHandler into Account.
        _deposit(depositData.assets, depositData.assetIds, depositData.assetAmounts, actionHandler);

        //If usedMargin is equal to fixedLiquidationCost, the open liabilities are 0 and the Account is always in a healthy state.
        uint256 usedMargin = getUsedMargin();
        if (usedMargin > fixedLiquidationCost) {
            //Account must be healthy after actions are executed.
            require(getCollateralValue() >= usedMargin, "A_AMA: Account Unhealthy");
        }

        return (trustedCreditor, ACCOUNT_VERSION);
    }

    /* ///////////////////////////////////////////////////////////////
                    ASSET DEPOSIT/WITHDRAWN LOGIC
    /////////////////////////////////////////////////////////////// */

    /**
     * @notice Deposits assets into the Account.
     * @param assetAddresses Array of the contract addresses of the assets.
     * One address for each asset to be deposited, even if multiple assets of the same contract address are deposited.
     * @param assetIds Array of the IDs of the assets.
     * When depositing an ERC20 token, this will be disregarded, HOWEVER a value (eg. 0) must be set in the array!
     * @param assetAmounts Array with the amounts of the assets.
     * When depositing an ERC721 token, this will be disregarded, HOWEVER a value (eg. 1) must be set in the array!
     * @dev All arrays should be of same length, each index in each array corresponding
     * to the same asset that will get deposited. If multiple asset IDs of the same contract address
     * are deposited, the assetAddress must be repeated in assetAddresses.
     * Example inputs:
     * [wETH, DAI, BAYC, Interleave], [0, 0, 15, 2], [10**18, 10**18, 1, 100], [0, 0, 1, 2]
     * [Interleave, Interleave, BAYC, BAYC, wETH], [3, 5, 16, 17, 0], [123, 456, 1, 1, 10**18], [2, 2, 1, 1, 0]
     */
    function deposit(address[] calldata assetAddresses, uint256[] calldata assetIds, uint256[] calldata assetAmounts)
        external
        onlyOwner
    {
        //No need to check that all arrays have equal length, this check is already done in the MainRegistry.
        _deposit(assetAddresses, assetIds, assetAmounts, msg.sender);
    }

    /**
     * @notice Deposits assets into the Account.
     * @param assetAddresses Array of the contract addresses of the assets.
     * @param assetIds Array of the IDs of the assets.
     * @param assetAmounts Array with the amounts of the assets.
     * @param from The address to withdraw the assets from.
     */
    function _deposit(
        address[] memory assetAddresses,
        uint256[] memory assetIds,
        uint256[] memory assetAmounts,
        address from
    ) internal {
        //Reverts in mainRegistry if input is invalid.
        uint256[] memory assetTypes =
            IMainRegistry(registry).batchProcessDeposit(trustedCreditor, assetAddresses, assetIds, assetAmounts);

        uint256 assetAddressesLength = assetAddresses.length;
        for (uint256 i; i < assetAddressesLength;) {
            if (assetAmounts[i] == 0) {
                //Skip if amount is 0 to prevent storing addresses that have 0 balance.
                //ToDo silent fail or should we revert here?
                unchecked {
                    ++i;
                }
                continue;
            }

            if (assetTypes[i] == 0) {
                require(assetIds[i] == 0, "A_D: ERC20 Id");
                _depositERC20(from, assetAddresses[i], assetAmounts[i]);
            } else if (assetTypes[i] == 1) {
                require(assetAmounts[i] == 1, "A_D: ERC721 amount");
                _depositERC721(from, assetAddresses[i], assetIds[i]);
            } else if (assetTypes[i] == 2) {
                _depositERC1155(from, assetAddresses[i], assetIds[i], assetAmounts[i]);
            } else {
                revert("A_D: Unknown asset type");
            }
            unchecked {
                ++i;
            }
        }

        require(erc20Stored.length + erc721Stored.length + erc1155Stored.length <= ASSET_LIMIT, "A_D: Too many assets");
    }

    /**
     * @notice Withdrawals assets from the Account to the owner.
     * @param assetAddresses Array of the contract addresses of the assets.
     * One address for each asset to be withdrawn, even if multiple assets of the same contract address are withdrawn.
     * @param assetIds Array of the IDs of the assets.
     * When withdrawing an ERC20 token, this will be disregarded, HOWEVER a value (eg. 0) must be set in the array!
     * @param assetAmounts Array with the amounts of the assets.
     * When withdrawing an ERC721 token, this will be disregarded, HOWEVER a value (eg. 1) must be set in the array!
     * @dev All arrays should be of same length, each index in each array corresponding
     * to the same asset that will get withdrawn. If multiple asset IDs of the same contract address
     * are to be withdrawn, the assetAddress must be repeated in assetAddresses.
     * Example inputs:
     * [wETH, DAI, BAYC, Interleave], [0, 0, 15, 2], [10**18, 10**18, 1, 100], [0, 0, 1, 2]
     * [Interleave, Interleave, BAYC, BAYC, wETH], [3, 5, 16, 17, 0], [123, 456, 1, 1, 10**18], [2, 2, 1, 1, 0]
     * @dev Will fail if the value is in an unhealthy state after withdrawal (collateral value is smaller than the Used Margin).
     * If no debt is taken yet on this Account, users are free to withdraw any asset at any time.
     */
    function withdraw(address[] calldata assetAddresses, uint256[] calldata assetIds, uint256[] calldata assetAmounts)
        external
        onlyOwner
    {
        //No need to check that all arrays have equal length, this check is already done in the MainRegistry.
        _withdraw(assetAddresses, assetIds, assetAmounts, msg.sender);

        uint256 usedMargin = getUsedMargin();
        //If usedMargin is equal to fixedLiquidationCost, the open liabilities are 0 and all assets can be withdrawn.
        if (usedMargin > fixedLiquidationCost) {
            //Account must be healthy after assets are withdrawn.
            require(getCollateralValue() >= usedMargin, "A_W: Account Unhealthy");
        }
    }

    /**
     * @notice Withdrawals assets from the Account to the owner.
     * @param assetAddresses Array of the contract addresses of the assets.
     * @param assetIds Array of the IDs of the assets.
     * @param assetAmounts Array with the amounts of the assets.
     * @param to The address to withdraw to.
     */

    function _withdraw(
        address[] memory assetAddresses,
        uint256[] memory assetIds,
        uint256[] memory assetAmounts,
        address to
    ) internal {
        //Reverts in mainRegistry if input is invalid.
        uint256[] memory assetTypes =
            IMainRegistry(registry).batchProcessWithdrawal(trustedCreditor, assetAddresses, assetIds, assetAmounts); //reverts in mainregistry if invalid input

        uint256 assetAddressesLength = assetAddresses.length;
        for (uint256 i; i < assetAddressesLength;) {
            if (assetAmounts[i] == 0) {
                //Skip if amount is 0 to prevent transferring 0 balances.
                unchecked {
                    ++i;
                }
                continue;
            }

            if (assetTypes[i] == 0) {
                require(assetIds[i] == 0, "A_W: ERC20 Id");
                _withdrawERC20(to, assetAddresses[i], assetAmounts[i]);
            } else if (assetTypes[i] == 1) {
                require(assetAmounts[i] == 1, "A_W: ERC721 amount");
                _withdrawERC721(to, assetAddresses[i], assetIds[i]);
            } else if (assetTypes[i] == 2) {
                _withdrawERC1155(to, assetAddresses[i], assetIds[i], assetAmounts[i]);
            } else {
                require(false, "A_W: Unknown asset type");
            }
            unchecked {
                ++i;
            }
        }
    }

    /**
     * @notice Transfers assets directly from the owner to the actionHandler contract.
     * @param transferFromOwnerData A struct containing the info of all assets transferred from the owner that are not in this account.
     * @param to The address to withdraw to.
     */
    function _transferFromOwner(ActionData memory transferFromOwnerData, address to) internal {
        uint256 assetAddressesLength = transferFromOwnerData.assets.length;
        address owner_ = owner;
        for (uint256 i; i < assetAddressesLength;) {
            if (transferFromOwnerData.assetAmounts[i] == 0) {
                //Skip if amount is 0 to prevent transferring 0 balances.
                unchecked {
                    ++i;
                }
                continue;
            }

            if (transferFromOwnerData.assetTypes[i] == 0) {
                ERC20(transferFromOwnerData.assets[i]).safeTransferFrom(
                    owner_, to, transferFromOwnerData.assetAmounts[i]
                );
            } else if (transferFromOwnerData.assetTypes[i] == 1) {
                IERC721(transferFromOwnerData.assets[i]).safeTransferFrom(owner_, to, transferFromOwnerData.assetIds[i]);
            } else if (transferFromOwnerData.assetTypes[i] == 2) {
                IERC1155(transferFromOwnerData.assets[i]).safeTransferFrom(
                    owner_, to, transferFromOwnerData.assetIds[i], transferFromOwnerData.assetAmounts[i], ""
                );
            } else {
                require(false, "A_TFO: Unknown asset type");
            }
            unchecked {
                ++i;
            }
        }
    }

    /**
     * @notice Transfers assets from the owner to the actionHandler contract via Permit2.
     * @param permit Data specifying the terms of the transfer.
     * @param signature The signature to verify.
     * @param to_ The address to withdraw to.
     */
    function _transferFromOwnerWithPermit(
        IPermit2.PermitBatchTransferFrom memory permit,
        bytes calldata signature,
        address to_
    ) internal {
        uint256 tokenPermissionsLength = permit.permitted.length;
        IPermit2.SignatureTransferDetails[] memory transferDetails =
            new IPermit2.SignatureTransferDetails[](tokenPermissionsLength);

        for (uint256 i; i < tokenPermissionsLength;) {
            transferDetails[i].to = to_;
            transferDetails[i].requestedAmount = permit.permitted[i].amount;

            unchecked {
                ++i;
            }
        }

        permit2.permitTransferFrom(permit, transferDetails, owner, signature);
    }

    /**
     * @notice Internal function to deposit ERC20 tokens.
     * @param from Address the tokens should be transferred from. This address must have approved the Account.
     * @param ERC20Address The contract address of the asset.
     * @param amount The amount of ERC20 tokens.
     * @dev Used for all tokens type == 0.
     * @dev If the token has not yet been deposited, the ERC20 token address is stored.
     */
    function _depositERC20(address from, address ERC20Address, uint256 amount) internal {
        ERC20(ERC20Address).safeTransferFrom(from, address(this), amount);

        uint256 currentBalance = erc20Balances[ERC20Address];

        if (currentBalance == 0) {
            erc20Stored.push(ERC20Address);
        }

        unchecked {
            erc20Balances[ERC20Address] += amount;
        }
    }

    /**
     * @notice Internal function to deposit ERC721 tokens.
     * @param from Address the tokens should be transferred from. This address must have approved the Account.
     * @param ERC721Address The contract address of the asset.
     * @param id The ID of the ERC721 token.
     * @dev Used for all tokens type == 1.
     * @dev After successful transfer, the function pushes the ERC721 address to the stored token and stored ID array.
     * This may cause duplicates in the ERC721 stored addresses array, but this is intended.
     */
    function _depositERC721(address from, address ERC721Address, uint256 id) internal {
        IERC721(ERC721Address).safeTransferFrom(from, address(this), id);

        erc721Stored.push(ERC721Address);
        erc721TokenIds.push(id);
    }

    /**
     * @notice Internal function to deposit ERC1155 tokens.
     * @param from The Address the tokens should be transferred from. This address must have approved the Account.
     * @param ERC1155Address The contract address of the asset.
     * @param id The ID of the ERC1155 tokens.
     * @param amount The amount of ERC1155 tokens.
     * @dev Used for all tokens type == 2.
     * @dev After successful transfer, the function checks whether the combination of address & ID has already been stored.
     * If not, the function pushes the new address and ID to the stored arrays.
     * This may cause duplicates in the ERC1155 stored addresses array, this is intended.
     */
    function _depositERC1155(address from, address ERC1155Address, uint256 id, uint256 amount) internal {
        IERC1155(ERC1155Address).safeTransferFrom(from, address(this), id, amount, "");

        uint256 currentBalance = erc1155Balances[ERC1155Address][id];

        if (currentBalance == 0) {
            erc1155Stored.push(ERC1155Address);
            erc1155TokenIds.push(id);
        }

        unchecked {
            erc1155Balances[ERC1155Address][id] += amount;
        }
    }

    /**
     * @notice Internal function to withdraw ERC20 tokens.
     * @param to Address the tokens should be sent to.
     * @param ERC20Address The contract address of the asset.
     * @param amount The amount of ERC20 tokens.
     * @dev Used for all tokens type == 0.
     * @dev The function checks whether the Account has any leftover balance of said asset.
     * If not, it will pop() the ERC20 asset address from the stored addresses array.
     * Note: this shifts the order of erc20Stored!
     * @dev This check is done using a loop:
     * gas usage of writing it in a mapping vs extra loops is in favor of extra loops in this case.
     */
    function _withdrawERC20(address to, address ERC20Address, uint256 amount) internal {
        erc20Balances[ERC20Address] -= amount;

        if (erc20Balances[ERC20Address] == 0) {
            uint256 erc20StoredLength = erc20Stored.length;

            if (erc20StoredLength == 1) {
                // There was only one ERC20 stored on the contract, safe to remove from array.
                erc20Stored.pop();
            } else {
                for (uint256 i; i < erc20StoredLength;) {
                    if (erc20Stored[i] == ERC20Address) {
                        erc20Stored[i] = erc20Stored[erc20StoredLength - 1];
                        erc20Stored.pop();
                        break;
                    }
                    unchecked {
                        ++i;
                    }
                }
            }
        }

        ERC20(ERC20Address).safeTransfer(to, amount);
    }

    /**
     * @notice Internal function to withdraw ERC721 tokens.
     * @param to Address the tokens should be sent to.
     * @param ERC721Address The contract address of the asset.
     * @param id The ID of the ERC721 token.
     * @dev Used for all tokens type == 1.
     * @dev The function checks whether any other ERC721 is deposited in the Account.
     * If not, it pops the stored addresses and stored IDs (pop() of two arrays is 180 gas cheaper than deleting).
     * If there are, it loops through the stored arrays and searches the ID that's withdrawn,
     * then replaces it with the last index, followed by a pop().
     * @dev Sensitive to ReEntrance attacks! SafeTransferFrom therefore done at the end of the function.
     */
    function _withdrawERC721(address to, address ERC721Address, uint256 id) internal {
        uint256 tokenIdLength = erc721TokenIds.length;

        uint256 i;
        if (tokenIdLength == 1) {
            //There was only one ERC721 stored on the contract, safe to remove both lists.
            require(erc721TokenIds[0] == id && erc721Stored[0] == ERC721Address, "A_W721: Unknown asset");
            erc721TokenIds.pop();
            erc721Stored.pop();
        } else {
            for (i; i < tokenIdLength;) {
                if (erc721TokenIds[i] == id && erc721Stored[i] == ERC721Address) {
                    erc721TokenIds[i] = erc721TokenIds[tokenIdLength - 1];
                    erc721TokenIds.pop();
                    erc721Stored[i] = erc721Stored[tokenIdLength - 1];
                    erc721Stored.pop();
                    break;
                }
                unchecked {
                    ++i;
                }
            }
            //For loop should break, otherwise we never went into the if-branch, meaning the token being withdrawn
            //is unknown and not properly deposited.
            require(i < tokenIdLength, "A_W721: Unknown asset");
        }

        IERC721(ERC721Address).safeTransferFrom(address(this), to, id);
    }

    /**
     * @notice Internal function to withdraw ERC1155 tokens.
     * @param to Address the tokens should be sent to.
     * @param ERC1155Address The contract address of the asset.
     * @param id The ID of the ERC1155 tokens.
     * @param amount The amount of ERC1155 tokens.
     * @dev Used for all tokens types = 2.
     * @dev After successful transfer, the function checks whether there is any balance left for that ERC1155.
     * If there is, it simply transfers the tokens.
     * If not, it checks whether it can pop() (used for gas savings vs delete) the stored arrays.
     * If there are still other ERC1155's on the contract, it looks for the ID and token address to be withdrawn
     * and then replaces it with the last index, followed by a pop().
     * @dev Sensitive to ReEntrance attacks! SafeTransferFrom therefore done at the end of the function.
     */
    function _withdrawERC1155(address to, address ERC1155Address, uint256 id, uint256 amount) internal {
        uint256 tokenIdLength = erc1155TokenIds.length;

        erc1155Balances[ERC1155Address][id] -= amount;

        if (erc1155Balances[ERC1155Address][id] == 0) {
            if (tokenIdLength == 1) {
                erc1155TokenIds.pop();
                erc1155Stored.pop();
            } else {
                for (uint256 i; i < tokenIdLength;) {
                    if (erc1155TokenIds[i] == id) {
                        if (erc1155Stored[i] == ERC1155Address) {
                            erc1155TokenIds[i] = erc1155TokenIds[tokenIdLength - 1];
                            erc1155TokenIds.pop();
                            erc1155Stored[i] = erc1155Stored[tokenIdLength - 1];
                            erc1155Stored.pop();
                            break;
                        }
                    }
                    unchecked {
                        ++i;
                    }
                }
            }
        }

        IERC1155(ERC1155Address).safeTransferFrom(address(this), to, id, amount, "");
    }

    /**
     * @notice Skims non-deposited assets from the Account.
     * @param token The contract address of the asset.
     * @param id The ID of the asset.
     * @param type_ The asset type of the asset.
     * @dev Function can retrieve assets that were transferred to the Account but not deposited.
     * or can be used to claim yield for rebasing tokens.
     */
    function skim(address token, uint256 id, uint256 type_) public {
        require(msg.sender == owner, "A_S: Only owner can skim");

        if (token == address(0)) {
            payable(owner).transfer(address(this).balance);
            return;
        }

        if (type_ == 0) {
            uint256 balance = ERC20(token).balanceOf(address(this));
            uint256 balanceStored = erc20Balances[token];
            if (balance > balanceStored) {
                ERC20(token).safeTransfer(owner, balance - balanceStored);
            }
        } else if (type_ == 1) {
            bool isStored;
            uint256 erc721StoredLength = erc721Stored.length;
            for (uint256 i; i < erc721StoredLength;) {
                if (erc721Stored[i] == token && erc721TokenIds[i] == id) {
                    isStored = true;
                    break;
                }
                unchecked {
                    ++i;
                }
            }

            if (!isStored) {
                IERC721(token).safeTransferFrom(address(this), owner, id);
            }
        } else if (type_ == 2) {
            uint256 balance = IERC1155(token).balanceOf(address(this), id);
            uint256 balanceStored = erc1155Balances[token][id];

            if (balance > balanceStored) {
                IERC1155(token).safeTransferFrom(address(this), owner, id, balance - balanceStored, "");
            }
        }
    }

    /* ///////////////////////////////////////////////////////////////
                        HELPER FUNCTIONS
    /////////////////////////////////////////////////////////////// */

    /**
     * @notice Generates three arrays of all the stored assets in the Account.
     * @return assetAddresses Array of the contract addresses of the assets.
     * @return assetIds Array of the IDs of the assets.
     * @return assetAmounts Array with the amounts of the assets.
     * @dev Balances are stored on the contract to prevent working around the deposit limits.
     * @dev Loops through the stored asset addresses and fills the arrays.
     * @dev There is no importance of the order in the arrays, but all indexes of the arrays correspond to the same asset.
     */
    function generateAssetData()
        public
        view
        returns (address[] memory assetAddresses, uint256[] memory assetIds, uint256[] memory assetAmounts)
    {
        uint256 totalLength;
        unchecked {
            totalLength = erc20Stored.length + erc721Stored.length + erc1155Stored.length;
        } //Cannot realistically overflow. No max(uint256) contracts deployed.
        assetAddresses = new address[](totalLength);
        assetIds = new uint256[](totalLength);
        assetAmounts = new uint256[](totalLength);

        uint256 i;
        uint256 erc20StoredLength = erc20Stored.length;
        address cacheAddr;
        for (; i < erc20StoredLength;) {
            cacheAddr = erc20Stored[i];
            assetAddresses[i] = cacheAddr;
            //assetIds[i] = 0; //gas: no need to store 0, index will continue anyway.
            assetAmounts[i] = erc20Balances[cacheAddr];
            unchecked {
                ++i;
            }
        }

        uint256 j;
        uint256 erc721StoredLength = erc721Stored.length;
        for (; j < erc721StoredLength;) {
            cacheAddr = erc721Stored[j];
            assetAddresses[i] = cacheAddr;
            assetIds[i] = erc721TokenIds[j];
            assetAmounts[i] = 1;
            unchecked {
                ++i;
            }
            unchecked {
                ++j;
            }
        }

        uint256 k;
        uint256 erc1155StoredLength = erc1155Stored.length;
        uint256 cacheId;
        for (; k < erc1155StoredLength;) {
            cacheAddr = erc1155Stored[k];
            cacheId = erc1155TokenIds[k];
            assetAddresses[i] = cacheAddr;
            assetIds[i] = cacheId;
            assetAmounts[i] = erc1155Balances[cacheAddr][cacheId];
            unchecked {
                ++i;
            }
            unchecked {
                ++k;
            }
        }
    }

    function onERC721Received(address, address, uint256, bytes calldata) public pure returns (bytes4) {
        return this.onERC721Received.selector;
    }

    function onERC1155Received(address, address, uint256, uint256, bytes calldata) public pure returns (bytes4) {
        return this.onERC1155Received.selector;
    }

    fallback() external {
        revert();
    }
}<|MERGE_RESOLUTION|>--- conflicted
+++ resolved
@@ -500,16 +500,11 @@
 
         uint256 usedMargin = totalOpenDebt + fixedLiquidationCost_;
 
-<<<<<<< HEAD
         bool accountIsLiquidatable;
         if (totalOpenDebt > 0) {
             //A Account can be liquidated if the Liquidation value is smaller than the Used Margin.
             accountIsLiquidatable = RiskModule.calculateLiquidationValue(assetAndRiskValues) < usedMargin;
         }
-=======
-        //Transfer ownership of the ERC721 in Factory of the Account to the Liquidator.
-        IFactory(IMainRegistry(registry).FACTORY()).liquidate(msg.sender);
->>>>>>> eaddda1a
 
         require(accountIsLiquidatable, "A_CASL: Account not liquidatable");
     }
