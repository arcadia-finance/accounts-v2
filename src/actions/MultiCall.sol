/**
 * Created by Pragma Labs
 * SPDX-License-Identifier: MIT
 */
pragma solidity 0.8.19;

import { IERC20 } from "../interfaces/IERC20.sol";
import { IERC1155 } from "../interfaces/IERC1155.sol";
import { ERC721TokenReceiver } from "../../lib/solmate/src/tokens/ERC721.sol";
import { IPermit2 } from "../interfaces/IPermit2.sol";
import { IActionBase, ActionData } from "../interfaces/IActionBase.sol";

/**
 * @title Generic Multicall action
 * @author Pragma Labs
 * @notice Calls any external contract with arbitrary data.
 * @dev Only calls are used, no delegatecalls.
 * @dev This address will approve random addresses. Do not store any funds on this address!
 */
contract ActionMultiCall is IActionBase, ERC721TokenReceiver {
    /* //////////////////////////////////////////////////////////////
                                STORAGE
    ////////////////////////////////////////////////////////////// */

    address[] internal mintedAssets;
    uint256[] internal mintedIds;

    /* //////////////////////////////////////////////////////////////
                                ERRORS
    ////////////////////////////////////////////////////////////// */

    error LengthMismatch();
    error InsufficientAmountOut();
    error OnlyInternal();
    error LeftoverNfts();

    /* //////////////////////////////////////////////////////////////
                            ACTION LOGIC
    ////////////////////////////////////////////////////////////// */

    /**
     * @notice Calls a series of addresses with arbitrary calldata.
<<<<<<< HEAD
     * @param depositData A struct containing all assets info.
     * @param to An array of contract to call in the actionHandler.
     * @param data The calldata for the "to" contracts.
=======
     * @param actionData A bytes object containing one actionData struct, an address array and a bytes array.
>>>>>>> 4975bdee
     * @return depositData The modified `ActionData` struct representing the final state of the `depositData` after executing the action.
     */
<<<<<<< HEAD
    function executeAction(ActionData memory depositData, address[] memory to, bytes[] memory data)
        external
        override
        returns (ActionData memory)
    {
=======
    function executeAction(bytes calldata actionData) external override returns (ActionData memory) {
        (ActionData memory depositData, address[] memory to, bytes[] memory data) =
            abi.decode(actionData, (ActionData, address[], bytes[]));

>>>>>>> 4975bdee
        uint256 callLength = to.length;
        if (callLength != data.length) revert LengthMismatch();

        for (uint256 i; i < callLength;) {
            (bool success, bytes memory result) = to[i].call(data[i]);
            require(success, string(result));

            unchecked {
                ++i;
            }
        }

        for (uint256 i; i < depositData.assets.length;) {
            if (depositData.assetTypes[i] == 0) {
                depositData.assetAmounts[i] = IERC20(depositData.assets[i]).balanceOf(address(this));
            } else if (depositData.assetTypes[i] == 1) {
                // If the amount is 0, we minted a new NFT.
                if (depositData.assetAmounts[i] == 0) {
                    depositData.assetAmounts[i] = 1;

                    // Start taking data from the minted arrays.
                    // We can overwrite address and ID from depositData.
                    // All assets with type == 1 and amount == 0 are stored in the minted arrays.
                    depositData.assetIds[i] = mintedIds[mintedIds.length - 1];
                    depositData.assets[i] = mintedAssets[mintedAssets.length - 1];
                    mintedIds.pop();
                    mintedAssets.pop();
                }
            } else if (depositData.assetTypes[i] == 2) {
                depositData.assetAmounts[i] =
                    IERC1155(depositData.assets[i]).balanceOf(address(this), depositData.assetIds[i]);
            }
            unchecked {
                ++i;
            }
        }

        // If any assets were minted and are left in this contract, revert.
        if (mintedIds.length > 0 || mintedAssets.length > 0) revert LeftoverNfts();

        return depositData;
    }

    /* //////////////////////////////////////////////////////////////
                            HELPER FUNCTIONS
    ////////////////////////////////////////////////////////////// */

    /**
     * @notice Repays an exact amount to a Creditor.
     * @param creditor The contract address of the Creditor.
     * @param asset The contract address of the asset that is being repaid.
     * @param account The contract address of the Account for which the debt is being repaid.
     * @param amount The amount of debt to repay.
     * @dev Can be called as one of the calls in executeAction, but fetches the actual contract balance after other DeFi interactions.
     */
    function executeRepay(address creditor, address asset, address account, uint256 amount) external {
        if (amount < 1) amount = IERC20(asset).balanceOf(address(this));

        (bool success, bytes memory data) =
            creditor.call(abi.encodeWithSignature("repay(uint256,address)", amount, account));
        require(success, string(data));
    }

    /**
     * @notice Checks the current balance of an asset and ensures it's larger than a required amount.
     * @param asset The token contract address of the asset that is being checked.
     * @param minAmountOut The amount of tokens this contract needs to hold at least to succeed.
     * @dev Can be called as one of the calls in executeAction.
     */
    function checkAmountOut(address asset, uint256 minAmountOut) external view {
        if (IERC20(asset).balanceOf(address(this)) < minAmountOut) revert InsufficientAmountOut();
    }

    /**
     * @notice Helper function to mint an LP token and return the ID for later usage.
     * @param to The contract address of the LP token.
     * @param data The data to call the lp contract with.
     * @dev Asset address and ID is temporarily stored in this contract.
     */
    function mintUniV3LP(address to, bytes memory data) external {
        if (msg.sender != address(this)) revert OnlyInternal();
        (bool success, bytes memory result) = to.call(data);
        require(success, string(result));

        (uint256 tokenId,,,) = abi.decode(result, (uint256, uint128, uint256, uint256));
        mintedAssets.push(to);
        mintedIds.push(tokenId);
    }
}<|MERGE_RESOLUTION|>--- conflicted
+++ resolved
@@ -40,27 +40,13 @@
 
     /**
      * @notice Calls a series of addresses with arbitrary calldata.
-<<<<<<< HEAD
-     * @param depositData A struct containing all assets info.
-     * @param to An array of contract to call in the actionHandler.
-     * @param data The calldata for the "to" contracts.
-=======
      * @param actionData A bytes object containing one actionData struct, an address array and a bytes array.
->>>>>>> 4975bdee
      * @return depositData The modified `ActionData` struct representing the final state of the `depositData` after executing the action.
      */
-<<<<<<< HEAD
-    function executeAction(ActionData memory depositData, address[] memory to, bytes[] memory data)
-        external
-        override
-        returns (ActionData memory)
-    {
-=======
     function executeAction(bytes calldata actionData) external override returns (ActionData memory) {
         (ActionData memory depositData, address[] memory to, bytes[] memory data) =
             abi.decode(actionData, (ActionData, address[], bytes[]));
 
->>>>>>> 4975bdee
         uint256 callLength = to.length;
         if (callLength != data.length) revert LengthMismatch();
 
