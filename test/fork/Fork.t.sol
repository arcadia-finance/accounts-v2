/**
 * Created by Pragma Labs
 * SPDX-License-Identifier: BUSL-1.1
 */
pragma solidity 0.8.22;

import { Base_Test } from "../Base.t.sol";

import { ERC20 } from "../../lib/solmate/src/tokens/ERC20.sol";
import { BitPackingLib } from "../../src/libraries/BitPackingLib.sol";

/**
 * @notice Common logic needed by all fork tests.
 * @dev Each function that interacts with an external and deployed contract, must be fork tested with the actual deployed bytecode of said contract.
 * @dev While not always possible (since unlike with the fuzz tests, it is not possible to work with extension with the necessary getters and setter),
 * as much of the possible state configurations must be tested.
 */
abstract contract Fork_Test is Base_Test {
    /*///////////////////////////////////////////////////////////////
                            CONSTANTS
    ///////////////////////////////////////////////////////////////*/

    ERC20 internal constant USDC = ERC20(0x833589fCD6eDb6E08f4c7C32D4f71b54bdA02913);
<<<<<<< HEAD
    ERC20 internal constant USDbC = ERC20(0xd9aAEc86B65D86f6A7B5B1b0c42FFA531710b6CA);
=======
    ERC20 internal constant USDBC = ERC20(0xd9aAEc86B65D86f6A7B5B1b0c42FFA531710b6CA);
>>>>>>> 59cba23d
    ERC20 internal constant DAI = ERC20(0x50c5725949A6F0c72E6C4a641F24049A917DB0Cb);
    ERC20 internal constant WETH = ERC20(0x4200000000000000000000000000000000000006);

    // The Chainlink USDC oracle on Base
    address oracleUSDC = 0x7e860098F58bBFC8648a4311b374B1D669a2bc6B;
    // The Chainlink DAI oracle on Base
    address oracleDAI = 0x591e79239a7d679378eC8c847e5038150364C78F;
<<<<<<< HEAD
    // The Chainlink WETH oracle on Base
    address oracleETH = 0x71041dddad3595F9CEd3DcCFBe3D1F4b0a16Bb70;
=======
>>>>>>> 59cba23d

    string internal RPC_URL = vm.envString("RPC_URL");

    /*///////////////////////////////////////////////////////////////
                            VARIABLES
    ///////////////////////////////////////////////////////////////*/

    uint256 internal fork;

    /*///////////////////////////////////////////////////////////////
                            SET-UP FUNCTION
    ///////////////////////////////////////////////////////////////*/
    function setUp() public virtual override {
        fork = vm.createFork(RPC_URL);
        vm.selectFork(fork);

        Base_Test.setUp();

        vm.startPrank(users.creatorAddress);
<<<<<<< HEAD
        // Add USDC to the protocol (same oracle will be used for USDbC).
=======
        // Add USDC oracle to the protocol (same oracle will be used for USDbC)
>>>>>>> 59cba23d
        uint256 oracleId = chainlinkOM.addOracle(oracleUSDC, "USDC", "USD", 2 days);
        bool[] memory boolValues = new bool[](1);
        boolValues[0] = true;
        uint80[] memory uintValues = new uint80[](1);
        uintValues[0] = uint80(oracleId);
        bytes32 oracleSequence = BitPackingLib.pack(boolValues, uintValues);
        erc20AssetModule.addAsset(address(USDC), oracleSequence);
<<<<<<< HEAD
        erc20AssetModule.addAsset(address(USDbC), oracleSequence);

        // Add DAI to the protocol.
=======
        erc20AssetModule.addAsset(address(USDBC), oracleSequence);

        // Add DAI Oracle to the protocol
>>>>>>> 59cba23d
        oracleId = chainlinkOM.addOracle(oracleDAI, "DAI", "USD", 2 days);
        uintValues[0] = uint80(oracleId);
        oracleSequence = BitPackingLib.pack(boolValues, uintValues);
        erc20AssetModule.addAsset(address(DAI), oracleSequence);

<<<<<<< HEAD
        // Add WETH to the protocol.
        oracleId = chainlinkOM.addOracle(oracleETH, "WETH", "USD", 2 days);
        uintValues[0] = uint80(oracleId);
        oracleSequence = BitPackingLib.pack(boolValues, uintValues);
        erc20AssetModule.addAsset(address(WETH), oracleSequence);

        vm.stopPrank();

        vm.label({ account: address(USDC), newLabel: "USDC" });
        vm.label({ account: address(USDbC), newLabel: "USDbC" });
        vm.label({ account: address(DAI), newLabel: "DAI" });
        vm.label({ account: address(WETH), newLabel: "WETH" });
=======
        vm.stopPrank();

        vm.label({ account: address(USDC), newLabel: "USDC" });
        vm.label({ account: address(DAI), newLabel: "DAI" });
        vm.label({ account: address(USDBC), newLabel: "USDbC" });
>>>>>>> 59cba23d
    }
}<|MERGE_RESOLUTION|>--- conflicted
+++ resolved
@@ -21,11 +21,7 @@
     ///////////////////////////////////////////////////////////////*/
 
     ERC20 internal constant USDC = ERC20(0x833589fCD6eDb6E08f4c7C32D4f71b54bdA02913);
-<<<<<<< HEAD
-    ERC20 internal constant USDbC = ERC20(0xd9aAEc86B65D86f6A7B5B1b0c42FFA531710b6CA);
-=======
     ERC20 internal constant USDBC = ERC20(0xd9aAEc86B65D86f6A7B5B1b0c42FFA531710b6CA);
->>>>>>> 59cba23d
     ERC20 internal constant DAI = ERC20(0x50c5725949A6F0c72E6C4a641F24049A917DB0Cb);
     ERC20 internal constant WETH = ERC20(0x4200000000000000000000000000000000000006);
 
@@ -33,11 +29,8 @@
     address oracleUSDC = 0x7e860098F58bBFC8648a4311b374B1D669a2bc6B;
     // The Chainlink DAI oracle on Base
     address oracleDAI = 0x591e79239a7d679378eC8c847e5038150364C78F;
-<<<<<<< HEAD
     // The Chainlink WETH oracle on Base
     address oracleETH = 0x71041dddad3595F9CEd3DcCFBe3D1F4b0a16Bb70;
-=======
->>>>>>> 59cba23d
 
     string internal RPC_URL = vm.envString("RPC_URL");
 
@@ -57,11 +50,7 @@
         Base_Test.setUp();
 
         vm.startPrank(users.creatorAddress);
-<<<<<<< HEAD
-        // Add USDC to the protocol (same oracle will be used for USDbC).
-=======
-        // Add USDC oracle to the protocol (same oracle will be used for USDbC)
->>>>>>> 59cba23d
+        // Add USDC to the protocol (same oracle will be used for USDBC).
         uint256 oracleId = chainlinkOM.addOracle(oracleUSDC, "USDC", "USD", 2 days);
         bool[] memory boolValues = new bool[](1);
         boolValues[0] = true;
@@ -69,21 +58,14 @@
         uintValues[0] = uint80(oracleId);
         bytes32 oracleSequence = BitPackingLib.pack(boolValues, uintValues);
         erc20AssetModule.addAsset(address(USDC), oracleSequence);
-<<<<<<< HEAD
-        erc20AssetModule.addAsset(address(USDbC), oracleSequence);
+        erc20AssetModule.addAsset(address(USDBC), oracleSequence);
 
         // Add DAI to the protocol.
-=======
-        erc20AssetModule.addAsset(address(USDBC), oracleSequence);
-
-        // Add DAI Oracle to the protocol
->>>>>>> 59cba23d
         oracleId = chainlinkOM.addOracle(oracleDAI, "DAI", "USD", 2 days);
         uintValues[0] = uint80(oracleId);
         oracleSequence = BitPackingLib.pack(boolValues, uintValues);
         erc20AssetModule.addAsset(address(DAI), oracleSequence);
 
-<<<<<<< HEAD
         // Add WETH to the protocol.
         oracleId = chainlinkOM.addOracle(oracleETH, "WETH", "USD", 2 days);
         uintValues[0] = uint80(oracleId);
@@ -93,15 +75,8 @@
         vm.stopPrank();
 
         vm.label({ account: address(USDC), newLabel: "USDC" });
-        vm.label({ account: address(USDbC), newLabel: "USDbC" });
+        vm.label({ account: address(USDBC), newLabel: "USDBC" });
         vm.label({ account: address(DAI), newLabel: "DAI" });
         vm.label({ account: address(WETH), newLabel: "WETH" });
-=======
-        vm.stopPrank();
-
-        vm.label({ account: address(USDC), newLabel: "USDC" });
-        vm.label({ account: address(DAI), newLabel: "DAI" });
-        vm.label({ account: address(USDBC), newLabel: "USDbC" });
->>>>>>> 59cba23d
     }
 }