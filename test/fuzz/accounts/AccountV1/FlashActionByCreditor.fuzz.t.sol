/**
 * Created by Pragma Labs
 * SPDX-License-Identifier: BUSL-1.1
 */
pragma solidity 0.8.22;

import { Constants, AccountV1_Fuzz_Test, AccountErrors } from "./_AccountV1.fuzz.t.sol";

import { ActionMultiCall } from "../../../../src/actions/MultiCall.sol";
import { AssetModule } from "../../../../src/asset-modules/AbstractAssetModule.sol";
import { IActionBase, ActionData } from "../../../../src/interfaces/IActionBase.sol";
import { MultiActionMock } from "../../.././utils/mocks/MultiActionMock.sol";
import { StdStorage, stdStorage } from "../../../../lib/forge-std/src/Test.sol";
import { IPermit2 } from "../../../utils/Interfaces.sol";
import { Utils } from "../../../utils/Utils.sol";
import { Permit2Fixture } from "../../../utils/fixtures/permit2/Permit2Fixture.f.sol";

/**
 * @notice Fuzz tests for the function "flashActionByCreditor" of contract "AccountV1".
 */
contract FlashActionByCreditor_AccountV1_Fuzz_Test is AccountV1_Fuzz_Test, Permit2Fixture {
    using stdStorage for StdStorage;
    /* ///////////////////////////////////////////////////////////////
                             VARIABLES
    /////////////////////////////////////////////////////////////// */

    bytes internal emptyActionData;

    /* ///////////////////////////////////////////////////////////////
                              SETUP
    /////////////////////////////////////////////////////////////// */

    function setUp() public override(AccountV1_Fuzz_Test, Permit2Fixture) {
        AccountV1_Fuzz_Test.setUp();
        Permit2Fixture.setUp();

        // Deploy multicall contract and actions
        action = new ActionMultiCall();
        multiActionMock = new MultiActionMock();

        ActionData memory actionData;
        address[] memory to;
        bytes[] memory data;
        bytes memory actionTargetData = abi.encode(actionData, to, data);
        IPermit2.PermitBatchTransferFrom memory permit;
        bytes memory signature;
        emptyActionData = abi.encode(actionData, actionData, permit, signature, actionTargetData);
    }

    /*//////////////////////////////////////////////////////////////
                              TESTS
    //////////////////////////////////////////////////////////////*/

    function testFuzz_Revert_flashActionByCreditor_NonCreditor(
        address sender,
        address creditor,
        address approvedCreditor
    ) public notTestContracts(sender) {
        vm.assume(sender != creditor);
        vm.assume(sender != approvedCreditor);

        vm.startPrank(users.accountOwner);
        accountExtension.setCreditor(creditor);
        accountExtension.setApprovedCreditor(approvedCreditor);
        vm.stopPrank();

        vm.prank(sender);
        vm.expectRevert(AccountErrors.OnlyCreditor.selector);
        accountExtension.flashActionByCreditor(address(action), new bytes(0));
    }

    function testFuzz_Revert_flashActionByCreditor_Reentered(address actionTarget, bytes calldata actionData) public {
        // Reentrancy guard is in locked state.
        accountExtension.setLocked(2);

        // Should revert if the reentrancy guard is locked.
        vm.prank(address(creditorStable1));
        vm.expectRevert(AccountErrors.NoReentry.selector);
        accountExtension.flashActionByCreditor(actionTarget, actionData);
    }

    function testFuzz_Revert_flashActionByCreditor_InAuction(address actionTarget, bytes calldata actionData) public {
        // Will set "inAuction" to true.
        accountExtension.setInAuction();

        // Should revert if the Account is in an auction.
        vm.prank(address(creditorStable1));
        vm.expectRevert(AccountErrors.AccountInAuction.selector);
        accountExtension.flashActionByCreditor(actionTarget, actionData);
    }

    function testFuzz_Revert_flashActionByCreditor_NewCreditor_OverExposure(
        uint112 collateralAmount,
        uint112 maxExposure
    ) public {
        // Given: "exposure" is equal or bigger than "maxExposure".
        collateralAmount = uint112(bound(collateralAmount, 1, type(uint112).max - 1));
        maxExposure = uint112(bound(maxExposure, 0, collateralAmount));

        // And: MaxExposure for stable1 is set for both creditors.
        vm.startPrank(users.riskManager);
        registryExtension.setRiskParametersOfPrimaryAsset(
            address(creditorStable1), address(mockERC20.stable1), 0, type(uint112).max, 0, 0
        );
        registryExtension.setRiskParametersOfPrimaryAsset(
            address(creditorToken1), address(mockERC20.stable1), 0, maxExposure, 0, 0
        );
        vm.stopPrank();

        // And: The accountExtension has creditorStable1 set.
        assertEq(accountExtension.creditor(), address(creditorStable1));

        // And: creditorToken1 is approved.
        vm.prank(users.accountOwner);
        accountExtension.setApprovedCreditor(address(creditorToken1));

        // And: The accountExtension has assets deposited.
        depositTokenInAccount(accountExtension, mockERC20.stable1, collateralAmount);

        // When: The approved Creditor calls flashAction.
        // Then: Transaction should revert with ExposureNotInLimits.
        vm.prank(address(creditorToken1));
        vm.expectRevert(AssetModule.ExposureNotInLimits.selector);
        accountExtension.flashActionByCreditor(address(action), emptyActionData);
    }

    function testFuzz_Revert_flashActionByCreditor_NewCreditor_InvalidAccountVersion(
        uint112 collateralAmount,
        uint112 maxExposure
    ) public {
        // Given: "collateralAmount" is smaller than "maxExposure".
        collateralAmount = uint112(bound(collateralAmount, 0, type(uint112).max - 1));
        maxExposure = uint112(bound(maxExposure, collateralAmount + 1, type(uint112).max));

        // And: MaxExposure for stable1 is set for both creditors.
        vm.startPrank(users.riskManager);
        registryExtension.setRiskParametersOfPrimaryAsset(
            address(creditorStable1), address(mockERC20.stable1), 0, type(uint112).max, 0, 0
        );
        registryExtension.setRiskParametersOfPrimaryAsset(
            address(creditorToken1), address(mockERC20.stable1), 0, maxExposure, 0, 0
        );
        vm.stopPrank();

        // And: The accountExtension has creditorStable1 set.
        assertEq(accountExtension.creditor(), address(creditorStable1));

        // And: creditorToken1 is approved.
        vm.prank(users.accountOwner);
        accountExtension.setApprovedCreditor(address(creditorToken1));

        // And: The accountExtension has assets deposited.
        depositTokenInAccount(accountExtension, mockERC20.stable1, collateralAmount);

        // And: The Account version will not be accepted by the Creditor.
        creditorToken1.setCallResult(false);

        // When: The approved Creditor calls flashAction.
        // Then: Transaction should revert with InvalidAccountVersion.
        vm.prank(address(creditorToken1));
        vm.expectRevert(AccountErrors.InvalidAccountVersion.selector);
        accountExtension.flashActionByCreditor(address(action), emptyActionData);
    }

    function testFuzz_Revert_flashActionByCreditor_NewCreditor_OpenPosition(
        uint128 oldCreditorDebtAmount,
        uint128 newCreditorDebtAmount,
        uint112 collateralAmount
    ) public {
        // Given: "exposure" is smaller than "maxExposure".
        collateralAmount = uint112(bound(collateralAmount, 0, type(uint112).max - 1));

        // And: The accountExtension has creditorStable1 set.
        assertEq(accountExtension.creditor(), address(creditorStable1));

        // And: creditorToken1 is approved.
        vm.prank(users.accountOwner);
        accountExtension.setApprovedCreditor(address(creditorToken1));

        // And: The accountExtension has assets deposited.
        depositTokenInAccount(accountExtension, mockERC20.stable1, collateralAmount);

        // And: Both the old Creditor has an open position for the Account.
        oldCreditorDebtAmount = uint128(bound(oldCreditorDebtAmount, 1, type(uint128).max));
        creditorStable1.setOpenPosition(address(accountExtension), oldCreditorDebtAmount);

        // And: The new Creditor will have an open position after the flashaction.
        newCreditorDebtAmount = uint128(bound(newCreditorDebtAmount, 1, type(uint128).max));
        creditorToken1.setOpenPosition(address(accountExtension), newCreditorDebtAmount);

        // When: The approved Creditor calls flashAction.
        // Then: Transaction should revert with OpenPositionNonZero.
        vm.prank(address(creditorToken1));
        vm.expectRevert(OpenPositionNonZero.selector);
        accountExtension.flashActionByCreditor(address(action), emptyActionData);
    }

    function testFuzz_Revert_flashActionByCreditor_Creditor_Unhealthy(
        uint128 debtAmount,
        uint96 fixedLiquidationCost,
        uint112 collateralAmount
    ) public {
        // Given: "exposure" is smaller than "maxExposure".
        collateralAmount = uint112(bound(collateralAmount, 0, type(uint112).max - 1));

        // And: Account is unhealthy after flash-action.
        debtAmount = uint128(bound(debtAmount, 1, type(uint128).max));
        collateralAmount = uint112(bound(collateralAmount, 0, uint256(debtAmount) + fixedLiquidationCost - 1));

        // And: The accountExtension has creditorStable1 set.
        assertEq(accountExtension.creditor(), address(creditorStable1));

        // And: The accountExtension has assets deposited.
        depositTokenInAccount(accountExtension, mockERC20.stable1, collateralAmount);

        // And: The Creditor has an open position for the Account.
        accountExtension.setFixedLiquidationCost(fixedLiquidationCost);
        creditorStable1.setOpenPosition(address(accountExtension), debtAmount);

        // When: The Creditor calls flashAction.
        // Then: Transaction should revert with AccountUnhealthy.
        vm.prank(address(creditorStable1));
        vm.expectRevert(AccountErrors.AccountUnhealthy.selector);
        accountExtension.flashActionByCreditor(address(action), emptyActionData);
    }

    function testFuzz_Revert_flashActionByCreditor_NewCreditor_Unhealthy(
        uint128 debtAmount,
        uint96 fixedLiquidationCost,
        uint112 collateralAmount
    ) public {
        // Given: "exposure" is smaller than "maxExposure".
        collateralAmount = uint112(bound(collateralAmount, 0, type(uint112).max - 1));

        // And: Account is unhealthy after flash-action.
        debtAmount = uint128(bound(debtAmount, 1, type(uint128).max));
        collateralAmount = uint112(bound(collateralAmount, 0, uint256(debtAmount) + fixedLiquidationCost - 1));

        // And: The accountExtension has creditorToken1 set.
        vm.prank(users.accountOwner);
        accountExtension.openMarginAccount(address(creditorToken1));

        // And: creditorStable1 is approved.
        vm.prank(users.accountOwner);
        accountExtension.setApprovedCreditor(address(creditorStable1));

        // And: The accountExtension has assets deposited.
        depositTokenInAccount(accountExtension, mockERC20.stable1, collateralAmount);

        // And: The new Creditor will have an open position after the flashaction.
        creditorStable1.setFixedLiquidationCost(fixedLiquidationCost);
        creditorStable1.setOpenPosition(address(accountExtension), debtAmount);

        // When: The Creditor calls flashAction.
        // Then: Transaction should revert with AccountUnhealthy.
        vm.prank(address(creditorStable1));
        vm.expectRevert(AccountErrors.AccountUnhealthy.selector);
        accountExtension.flashActionByCreditor(address(action), emptyActionData);
    }

    function testFuzz_Success_flashActionByCreditor_Creditor(
        uint128 debtAmount,
        uint96 fixedLiquidationCost,
        uint112 collateralAmount
    ) public {
        // Given: "exposure" is smaller than "maxExposure".
        collateralAmount = uint112(bound(collateralAmount, 0, type(uint112).max - 1));

        // And: Account is healthy after flash-action.
        debtAmount = uint128(bound(debtAmount, 0, collateralAmount));
        fixedLiquidationCost = uint96(bound(fixedLiquidationCost, 0, collateralAmount - debtAmount));

        // And: The accountExtension has creditorStable1 set.
        assertEq(accountExtension.creditor(), address(creditorStable1));

        // And: The accountExtension has assets deposited.
        depositTokenInAccount(accountExtension, mockERC20.stable1, collateralAmount);

        // And: The Creditor has an open position for the Account.
        accountExtension.setFixedLiquidationCost(fixedLiquidationCost);
        creditorStable1.setOpenPosition(address(accountExtension), debtAmount);

        // When: The Creditor calls flashAction.
        vm.prank(address(creditorStable1));
        uint256 accountVersion = accountExtension.flashActionByCreditor(address(action), emptyActionData);

        // Then: The Account version is returned.
        assertEq(accountVersion, 1);
    }

    function testFuzz_Success_flashActionByCreditor_NewCreditor_FromCreditor(
        uint128 debtAmount,
        uint96 fixedLiquidationCost,
        uint112 collateralAmount
    ) public {
        // Given: "exposure" is smaller than "maxExposure".
        collateralAmount = uint112(bound(collateralAmount, 0, type(uint112).max - 1));

        // And: Account is healthy after flash-action.
        debtAmount = uint128(bound(debtAmount, 0, collateralAmount));
        fixedLiquidationCost = uint96(bound(fixedLiquidationCost, 0, collateralAmount - debtAmount));

        // And: The accountExtension has creditorToken1 set.
        vm.prank(users.accountOwner);
        accountExtension.openMarginAccount(address(creditorToken1));

        // And: creditorStable1 is approved.
        vm.prank(users.accountOwner);
        accountExtension.setApprovedCreditor(address(creditorStable1));

        // And: The accountExtension has assets deposited.
        depositTokenInAccount(accountExtension, mockERC20.stable1, collateralAmount);

        // And: The new Creditor will have an open position after the flashaction.
        creditorStable1.setFixedLiquidationCost(fixedLiquidationCost);
        creditorStable1.setOpenPosition(address(accountExtension), debtAmount);

        // When: The Creditor calls flashAction.
        vm.prank(address(creditorStable1));
        uint256 accountVersion = accountExtension.flashActionByCreditor(address(action), emptyActionData);

        // Then: The Account version is returned.
        assertEq(accountVersion, 1);

        // And: New Creditor is set.
        assertEq(accountExtension.creditor(), address(creditorStable1));

        // And: Exposure of old Creditor is removed.
        bytes32 assetKey = bytes32(abi.encodePacked(uint96(0), address(mockERC20.stable1)));
        (uint128 actualExposure,,,) = erc20AssetModule.riskParams(address(creditorToken1), assetKey);
        assertEq(actualExposure, 0);

        // And: Exposure of new creditor is increased.
        (actualExposure,,,) = erc20AssetModule.riskParams(address(creditorStable1), assetKey);
        assertEq(actualExposure, collateralAmount);
    }

    function testFuzz_Success_flashActionByCreditor_NewCreditor_FromNoCreditor(
        uint128 debtAmount,
        uint96 fixedLiquidationCost,
        uint112 collateralAmount
    ) public {
        // Given: "exposure" is smaller than "maxExposure".
        collateralAmount = uint112(bound(collateralAmount, 0, type(uint112).max - 1));

        // And: Account is healthy after flash-action.
        debtAmount = uint128(bound(debtAmount, 0, collateralAmount));
        fixedLiquidationCost = uint96(bound(fixedLiquidationCost, 0, collateralAmount - debtAmount));

        // And: No Creditor is set.
        vm.prank(users.accountOwner);
        accountExtension.closeMarginAccount();

        // And: creditorStable1 is approved.
        vm.prank(users.accountOwner);
        accountExtension.setApprovedCreditor(address(creditorStable1));

        // And: The accountExtension has assets deposited.
        depositTokenInAccount(accountExtension, mockERC20.stable1, collateralAmount);

        // And: The new Creditor will have an open position after the flashaction.
        creditorStable1.setFixedLiquidationCost(fixedLiquidationCost);
        creditorStable1.setOpenPosition(address(accountExtension), debtAmount);

        // When: The Creditor calls flashAction.
        vm.prank(address(creditorStable1));
        uint256 accountVersion = accountExtension.flashActionByCreditor(address(action), emptyActionData);

        // Then: The Account version is returned.
        assertEq(accountVersion, 1);

        // And: New Creditor is set.
        assertEq(accountExtension.creditor(), address(creditorStable1));

        // And: Exposure of new creditor is increased.
        bytes32 assetKey = bytes32(abi.encodePacked(uint96(0), address(mockERC20.stable1)));
        (uint256 actualExposure,,,) = erc20AssetModule.riskParams(address(creditorStable1), assetKey);
        assertEq(actualExposure, collateralAmount);
    }

    function testFuzz_Success_flashActionByCreditor_executeAction(
        uint128 debtAmount,
        uint32 fixedLiquidationCost,
        uint32 time,
        bytes calldata signature
    ) public {
        vm.prank(users.accountOwner);
        accountExtension.openMarginAccount(address(creditorToken1));

        accountExtension.setFixedLiquidationCost(fixedLiquidationCost);
        creditorToken1.setOpenPosition(address(accountExtension), debtAmount);

        uint256 token1AmountForAction = 1000 * 10 ** Constants.tokenDecimals;
        uint256 token2AmountForAction = 1000 * 10 ** Constants.tokenDecimals;
        uint256 token1ToToken2Ratio = rates.token1ToUsd / rates.token2ToUsd;

        vm.assume(
            token1AmountForAction + ((uint256(debtAmount) + fixedLiquidationCost) * token1ToToken2Ratio)
                < type(uint256).max
        );

<<<<<<< HEAD
        // We increase the price of token 2 in order to avoid to end up with unhealthy state of accountExtension
=======
        // Warp time
        time = uint32(bound(time, 2 days, type(uint32).max));
        vm.warp(time);
        // Update updatedAt to avoid InactiveOracle() reverts.
        vm.prank(users.defaultTransmitter);
        mockOracles.token1ToUsd.transmit(int256(rates.token1ToUsd));

        // We increase the price of token 2 in order to avoid to end up with unhealthy state of account
>>>>>>> 87a55b6c
        vm.startPrank(users.defaultTransmitter);
        mockOracles.token2ToUsd.transmit(int256(1000 * 10 ** Constants.tokenOracleDecimals));
        vm.stopPrank();

<<<<<<< HEAD
        bytes[] memory data = new bytes[](3);
        address[] memory to = new address[](3);

        data[0] = abi.encodeWithSignature(
            "approve(address,uint256)", address(multiActionMock), token1AmountForAction + uint256(debtAmount)
        );
        data[1] = abi.encodeWithSignature(
            "swapAssets(address,address,uint256,uint256)",
            address(mockERC20.token1),
            address(mockERC20.token2),
            token1AmountForAction + uint256(debtAmount),
            token2AmountForAction + uint256(debtAmount) * token1ToToken2Ratio
        );
        data[2] = abi.encodeWithSignature(
            "approve(address,uint256)",
            address(accountExtension),
            token2AmountForAction + uint256(debtAmount) * token1ToToken2Ratio
        );

        // exposure token 2 does not exceed maxExposure.
        vm.assume(token2AmountForAction + debtAmount * token1ToToken2Ratio <= type(uint112).max);
        vm.prank(users.tokenCreatorAddress);
        mockERC20.token2.mint(address(multiActionMock), token2AmountForAction + debtAmount * token1ToToken2Ratio);

        vm.prank(users.tokenCreatorAddress);
        mockERC20.token1.mint(address(action), debtAmount);

        to[0] = address(mockERC20.token1);
        to[1] = address(multiActionMock);
        to[2] = address(mockERC20.token2);

        ActionData memory assetDataOut = ActionData({
            assets: new address[](1),
            assetIds: new uint256[](1),
            assetAmounts: new uint256[](1),
            assetTypes: new uint256[](1)
        });

        assetDataOut.assets[0] = address(mockERC20.token1);
        assetDataOut.assetTypes[0] = 0;
        assetDataOut.assetIds[0] = 0;
        assetDataOut.assetAmounts[0] = token1AmountForAction;

        ActionData memory assetDataIn = ActionData({
            assets: new address[](1),
            assetIds: new uint256[](1),
            assetAmounts: new uint256[](1),
            assetTypes: new uint256[](1)
        });

        assetDataIn.assets[0] = address(mockERC20.token2);
        assetDataIn.assetTypes[0] = 0;
        assetDataIn.assetIds[0] = 0;

        ActionData memory transferFromOwner;
        IPermit2.TokenPermissions[] memory tokenPermissions;

        // Avoid stack too deep
        bytes memory signatureStack = signature;

        bytes memory actionTargetData = abi.encode(assetDataIn, to, data);
        bytes memory callData =
            abi.encode(assetDataOut, transferFromOwner, tokenPermissions, signatureStack, actionTargetData);
=======
        bytes memory callData;
        {
            bytes[] memory data = new bytes[](3);
            address[] memory to = new address[](3);

            data[0] = abi.encodeWithSignature(
                "approve(address,uint256)", address(multiActionMock), token1AmountForAction + uint256(debtAmount)
            );
            data[1] = abi.encodeWithSignature(
                "swapAssets(address,address,uint256,uint256)",
                address(mockERC20.token1),
                address(mockERC20.token2),
                token1AmountForAction + uint256(debtAmount),
                token2AmountForAction + uint256(debtAmount) * token1ToToken2Ratio
            );
            data[2] = abi.encodeWithSignature(
                "approve(address,uint256)",
                address(accountNotInitialised),
                token2AmountForAction + uint256(debtAmount) * token1ToToken2Ratio
            );

            // exposure token 2 does not exceed maxExposure.
            vm.assume(token2AmountForAction + debtAmount * token1ToToken2Ratio <= type(uint112).max);
            vm.prank(users.tokenCreatorAddress);
            mockERC20.token2.mint(address(multiActionMock), token2AmountForAction + debtAmount * token1ToToken2Ratio);

            vm.prank(users.tokenCreatorAddress);
            mockERC20.token1.mint(address(action), debtAmount);

            to[0] = address(mockERC20.token1);
            to[1] = address(multiActionMock);
            to[2] = address(mockERC20.token2);

            ActionData memory assetDataOut = ActionData({
                assets: new address[](1),
                assetIds: new uint256[](1),
                assetAmounts: new uint256[](1),
                assetTypes: new uint256[](1)
            });

            assetDataOut.assets[0] = address(mockERC20.token1);
            assetDataOut.assetTypes[0] = 0;
            assetDataOut.assetIds[0] = 0;
            assetDataOut.assetAmounts[0] = token1AmountForAction;

            ActionData memory assetDataIn = ActionData({
                assets: new address[](1),
                assetIds: new uint256[](1),
                assetAmounts: new uint256[](1),
                assetTypes: new uint256[](1)
            });

            assetDataIn.assets[0] = address(mockERC20.token2);
            assetDataIn.assetTypes[0] = 0;
            assetDataIn.assetIds[0] = 0;

            ActionData memory transferFromOwner;
            IPermit2.TokenPermissions[] memory tokenPermissions;

            bytes memory actionTargetData = abi.encode(assetDataIn, to, data);
            callData = abi.encode(assetDataOut, transferFromOwner, tokenPermissions, signature, actionTargetData);
        }
>>>>>>> 87a55b6c

        // Deposit token1 in accountExtension first
        depositERC20InAccount(mockERC20.token1, token1AmountForAction, users.accountOwner, address(accountExtension));

        // Assert the accountExtension has no TOKEN2 balance initially
        assert(mockERC20.token2.balanceOf(address(accountExtension)) == 0);

        // Call flashActionByCreditor() on Account
        vm.prank(address(creditorToken1));
        uint256 version = accountExtension.flashActionByCreditor(address(action), callData);

        // Assert that the Account now has a balance of TOKEN2
        assert(mockERC20.token2.balanceOf(address(accountExtension)) > 0);

        // Then: The action is successful
        assertEq(version, 1);

        // And: lastActionTimestamp is updated.
        assertEq(accountExtension.lastActionTimestamp(), time);
    }
}<|MERGE_RESOLUTION|>--- conflicted
+++ resolved
@@ -399,9 +399,6 @@
                 < type(uint256).max
         );
 
-<<<<<<< HEAD
-        // We increase the price of token 2 in order to avoid to end up with unhealthy state of accountExtension
-=======
         // Warp time
         time = uint32(bound(time, 2 days, type(uint32).max));
         vm.warp(time);
@@ -409,13 +406,11 @@
         vm.prank(users.defaultTransmitter);
         mockOracles.token1ToUsd.transmit(int256(rates.token1ToUsd));
 
-        // We increase the price of token 2 in order to avoid to end up with unhealthy state of account
->>>>>>> 87a55b6c
+        // We increase the price of token 2 in order to avoid to end up with unhealthy state of accountExtension
         vm.startPrank(users.defaultTransmitter);
         mockOracles.token2ToUsd.transmit(int256(1000 * 10 ** Constants.tokenOracleDecimals));
         vm.stopPrank();
 
-<<<<<<< HEAD
         bytes[] memory data = new bytes[](3);
         address[] memory to = new address[](3);
 
@@ -435,72 +430,6 @@
             token2AmountForAction + uint256(debtAmount) * token1ToToken2Ratio
         );
 
-        // exposure token 2 does not exceed maxExposure.
-        vm.assume(token2AmountForAction + debtAmount * token1ToToken2Ratio <= type(uint112).max);
-        vm.prank(users.tokenCreatorAddress);
-        mockERC20.token2.mint(address(multiActionMock), token2AmountForAction + debtAmount * token1ToToken2Ratio);
-
-        vm.prank(users.tokenCreatorAddress);
-        mockERC20.token1.mint(address(action), debtAmount);
-
-        to[0] = address(mockERC20.token1);
-        to[1] = address(multiActionMock);
-        to[2] = address(mockERC20.token2);
-
-        ActionData memory assetDataOut = ActionData({
-            assets: new address[](1),
-            assetIds: new uint256[](1),
-            assetAmounts: new uint256[](1),
-            assetTypes: new uint256[](1)
-        });
-
-        assetDataOut.assets[0] = address(mockERC20.token1);
-        assetDataOut.assetTypes[0] = 0;
-        assetDataOut.assetIds[0] = 0;
-        assetDataOut.assetAmounts[0] = token1AmountForAction;
-
-        ActionData memory assetDataIn = ActionData({
-            assets: new address[](1),
-            assetIds: new uint256[](1),
-            assetAmounts: new uint256[](1),
-            assetTypes: new uint256[](1)
-        });
-
-        assetDataIn.assets[0] = address(mockERC20.token2);
-        assetDataIn.assetTypes[0] = 0;
-        assetDataIn.assetIds[0] = 0;
-
-        ActionData memory transferFromOwner;
-        IPermit2.TokenPermissions[] memory tokenPermissions;
-
-        // Avoid stack too deep
-        bytes memory signatureStack = signature;
-
-        bytes memory actionTargetData = abi.encode(assetDataIn, to, data);
-        bytes memory callData =
-            abi.encode(assetDataOut, transferFromOwner, tokenPermissions, signatureStack, actionTargetData);
-=======
-        bytes memory callData;
-        {
-            bytes[] memory data = new bytes[](3);
-            address[] memory to = new address[](3);
-
-            data[0] = abi.encodeWithSignature(
-                "approve(address,uint256)", address(multiActionMock), token1AmountForAction + uint256(debtAmount)
-            );
-            data[1] = abi.encodeWithSignature(
-                "swapAssets(address,address,uint256,uint256)",
-                address(mockERC20.token1),
-                address(mockERC20.token2),
-                token1AmountForAction + uint256(debtAmount),
-                token2AmountForAction + uint256(debtAmount) * token1ToToken2Ratio
-            );
-            data[2] = abi.encodeWithSignature(
-                "approve(address,uint256)",
-                address(accountNotInitialised),
-                token2AmountForAction + uint256(debtAmount) * token1ToToken2Ratio
-            );
-
             // exposure token 2 does not exceed maxExposure.
             vm.assume(token2AmountForAction + debtAmount * token1ToToken2Ratio <= type(uint112).max);
             vm.prank(users.tokenCreatorAddress);
@@ -542,13 +471,14 @@
             bytes memory actionTargetData = abi.encode(assetDataIn, to, data);
             callData = abi.encode(assetDataOut, transferFromOwner, tokenPermissions, signature, actionTargetData);
         }
->>>>>>> 87a55b6c
 
         // Deposit token1 in accountExtension first
         depositERC20InAccount(mockERC20.token1, token1AmountForAction, users.accountOwner, address(accountExtension));
 
         // Assert the accountExtension has no TOKEN2 balance initially
         assert(mockERC20.token2.balanceOf(address(accountExtension)) == 0);
+
+        vm.warp(time);
 
         // Call flashActionByCreditor() on Account
         vm.prank(address(creditorToken1));
