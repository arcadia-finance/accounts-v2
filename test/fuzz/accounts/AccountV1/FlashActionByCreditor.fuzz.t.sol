/**
 * Created by Pragma Labs
 * SPDX-License-Identifier: BUSL-1.1
 */
pragma solidity 0.8.22;

import { Constants, AccountV1_Fuzz_Test, AccountErrors } from "./_AccountV1.fuzz.t.sol";

import { ActionMultiCall } from "../../../../src/actions/MultiCall.sol";
import { AssetModule } from "../../../../src/asset-modules/abstracts/AbstractAM.sol";
import { IActionBase, ActionData } from "../../../../src/interfaces/IActionBase.sol";
import { MultiActionMock } from "../../.././utils/mocks/actions/MultiActionMock.sol";
import { StdStorage, stdStorage } from "../../../../lib/forge-std/src/Test.sol";
import { IPermit2 } from "../../../utils/Interfaces.sol";
import { Utils } from "../../../utils/Utils.sol";
import { Permit2Fixture } from "../../../utils/fixtures/permit2/Permit2Fixture.f.sol";

/**
 * @notice Fuzz tests for the function "flashActionByCreditor" of contract "AccountV1".
 */
contract FlashActionByCreditor_AccountV1_Fuzz_Test is AccountV1_Fuzz_Test, Permit2Fixture {
    using stdStorage for StdStorage;
    /* ///////////////////////////////////////////////////////////////
                             VARIABLES
    /////////////////////////////////////////////////////////////// */

    bytes internal emptyActionData;

    /* ///////////////////////////////////////////////////////////////
                              SETUP
    /////////////////////////////////////////////////////////////// */

    function setUp() public override(AccountV1_Fuzz_Test, Permit2Fixture) {
        AccountV1_Fuzz_Test.setUp();
        Permit2Fixture.setUp();

        // Deploy multicall contract and actions
        action = new ActionMultiCall();
        multiActionMock = new MultiActionMock();

        ActionData memory actionData;
        address[] memory to;
        bytes[] memory data;
        bytes memory actionTargetData = abi.encode(actionData, to, data);
        IPermit2.PermitBatchTransferFrom memory permit;
        bytes memory signature;
        emptyActionData = abi.encode(actionData, actionData, permit, signature, actionTargetData);
    }

    /*//////////////////////////////////////////////////////////////
                              TESTS
    //////////////////////////////////////////////////////////////*/

    function testFuzz_Revert_flashActionByCreditor_NonCreditor(
        address sender,
        address creditor,
        address approvedCreditor,
        bytes calldata callbackData
    ) public notTestContracts(sender) {
        vm.assume(sender != creditor);
        vm.assume(sender != approvedCreditor);

        vm.startPrank(users.accountOwner);
        accountExtension.setCreditor(creditor);
        accountExtension.setApprovedCreditor(approvedCreditor);
        vm.stopPrank();

        vm.prank(sender);
        vm.expectRevert(AccountErrors.OnlyCreditor.selector);
        accountExtension.flashActionByCreditor(callbackData, address(action), new bytes(0));
    }

    function testFuzz_Revert_flashActionByCreditor_NonApprovedCreditorByOwner(
        address sender,
        address creditor,
        address approvedCreditor,
        bytes calldata callbackData
    ) public {
        vm.assume(approvedCreditor != address(0));
        vm.assume(approvedCreditor != creditor);

        vm.prank(users.accountOwner);
        accountExtension.setCreditor(creditor);

        vm.prank(sender);
        accountExtension.setApprovedCreditor(approvedCreditor);

        vm.prank(approvedCreditor);
        vm.expectRevert(AccountErrors.OnlyCreditor.selector);
        accountExtension.flashActionByCreditor(callbackData, address(action), new bytes(0));
    }

    function testFuzz_Revert_flashActionByCreditor_Reentered(
        bytes calldata callbackData,
        address actionTarget,
        bytes calldata actionData
    ) public {
        // Reentrancy guard is in locked state.
        accountExtension.setLocked(2);

        // Should revert if the reentrancy guard is locked.
        vm.prank(address(creditorStable1));
        vm.expectRevert(AccountErrors.NoReentry.selector);
        accountExtension.flashActionByCreditor(callbackData, actionTarget, actionData);
    }

    function testFuzz_Revert_flashActionByCreditor_InAuction(
        bytes calldata callbackData,
        address actionTarget,
        bytes calldata actionData
    ) public {
        // Will set "inAuction" to true.
        accountExtension.setInAuction();

        // Should revert if the Account is in an auction.
        vm.prank(address(creditorStable1));
        vm.expectRevert(AccountErrors.AccountInAuction.selector);
        accountExtension.flashActionByCreditor(callbackData, actionTarget, actionData);
    }

    function testFuzz_Revert_flashActionByCreditor_NewCreditor_OverExposure(
        bytes calldata callbackData,
        uint112 collateralAmount,
        uint112 maxExposure
    ) public {
        // Given: "exposure" is equal or bigger than "maxExposure".
        collateralAmount = uint112(bound(collateralAmount, 1, type(uint112).max - 1));
        maxExposure = uint112(bound(maxExposure, 0, collateralAmount));

        // And: MaxExposure for stable1 is set for both creditors.
        vm.startPrank(users.riskManager);
        registryExtension.setRiskParametersOfPrimaryAsset(
            address(creditorStable1), address(mockERC20.stable1), 0, type(uint112).max, 0, 0
        );
        registryExtension.setRiskParametersOfPrimaryAsset(
            address(creditorToken1), address(mockERC20.stable1), 0, maxExposure, 0, 0
        );
        vm.stopPrank();

        // And: The accountExtension has creditorStable1 set.
        assertEq(accountExtension.creditor(), address(creditorStable1));

        // And: creditorToken1 is approved.
        vm.prank(users.accountOwner);
        accountExtension.setApprovedCreditor(address(creditorToken1));

        // And: The accountExtension has assets deposited.
        depositTokenInAccount(accountExtension, mockERC20.stable1, collateralAmount);

        // And: the flashAction is initiated on the Creditor for the Account.
        creditorToken1.setCallbackAccount(address(accountExtension));

        // When: The approved Creditor calls flashAction.
        // Then: Transaction should revert with ExposureNotInLimits.
        vm.prank(address(creditorToken1));
        vm.expectRevert(AssetModule.ExposureNotInLimits.selector);
        accountExtension.flashActionByCreditor(callbackData, address(action), emptyActionData);
    }

    function testFuzz_Revert_flashActionByCreditor_NewCreditor_InvalidAccountVersion(
        bytes calldata callbackData,
        uint112 collateralAmount,
        uint112 maxExposure
    ) public {
        // Given: "collateralAmount" is smaller than "maxExposure".
        collateralAmount = uint112(bound(collateralAmount, 0, type(uint112).max - 1));
        maxExposure = uint112(bound(maxExposure, collateralAmount + 1, type(uint112).max));

        // And: MaxExposure for stable1 is set for both creditors.
        vm.startPrank(users.riskManager);
        registryExtension.setRiskParametersOfPrimaryAsset(
            address(creditorStable1), address(mockERC20.stable1), 0, type(uint112).max, 0, 0
        );
        registryExtension.setRiskParametersOfPrimaryAsset(
            address(creditorToken1), address(mockERC20.stable1), 0, maxExposure, 0, 0
        );
        vm.stopPrank();

        // And: The accountExtension has creditorStable1 set.
        assertEq(accountExtension.creditor(), address(creditorStable1));

        // And: creditorToken1 is approved.
        vm.prank(users.accountOwner);
        accountExtension.setApprovedCreditor(address(creditorToken1));

        // And: The accountExtension has assets deposited.
        depositTokenInAccount(accountExtension, mockERC20.stable1, collateralAmount);

        // And: the flashAction is initiated on the Creditor for the Account.
        creditorToken1.setCallbackAccount(address(accountExtension));

        // And: The Account version will not be accepted by the Creditor.
        creditorToken1.setCallResult(false);

        // When: The approved Creditor calls flashAction.
        // Then: Transaction should revert with InvalidAccountVersion.
        vm.prank(address(creditorToken1));
        vm.expectRevert(AccountErrors.InvalidAccountVersion.selector);
        accountExtension.flashActionByCreditor(callbackData, address(action), emptyActionData);
    }

    function testFuzz_Revert_flashActionByCreditor_NewCreditor_OpenPosition(
        bytes calldata callbackData,
        uint128 oldCreditorDebtAmount,
        uint128 newCreditorDebtAmount,
        uint112 collateralAmount
    ) public {
        // Given: "exposure" is smaller than "maxExposure".
        collateralAmount = uint112(bound(collateralAmount, 0, type(uint112).max - 1));

        // And: The accountExtension has creditorStable1 set.
        assertEq(accountExtension.creditor(), address(creditorStable1));

        // And: creditorToken1 is approved.
        vm.prank(users.accountOwner);
        accountExtension.setApprovedCreditor(address(creditorToken1));

        // And: The accountExtension has assets deposited.
        depositTokenInAccount(accountExtension, mockERC20.stable1, collateralAmount);

        // And: Both the old Creditor has an open position for the Account.
        oldCreditorDebtAmount = uint128(bound(oldCreditorDebtAmount, 1, type(uint128).max));
        creditorStable1.setOpenPosition(address(accountExtension), oldCreditorDebtAmount);

        // And: The new Creditor will have an open position after the flashAction.
        newCreditorDebtAmount = uint128(bound(newCreditorDebtAmount, 1, type(uint128).max));
        creditorToken1.setOpenPosition(address(accountExtension), newCreditorDebtAmount);

        // And: the flashAction is initiated on the new Creditor for the Account.
        creditorToken1.setCallbackAccount(address(accountExtension));

        // When: The approved Creditor calls flashAction.
        // Then: Transaction should revert with OpenPositionNonZero.
        vm.prank(address(creditorToken1));
        vm.expectRevert(OpenPositionNonZero.selector);
        accountExtension.flashActionByCreditor(callbackData, address(action), emptyActionData);
    }

    function testFuzz_Revert_flashActionByCreditor_Creditor_Unhealthy(
        bytes calldata callbackData,
        uint128 debtAmount,
        uint96 minimumMargin,
        uint112 collateralAmount
    ) public {
        // Given: "exposure" is smaller than "maxExposure".
        collateralAmount = uint112(bound(collateralAmount, 0, type(uint112).max - 1));

        // And: Account is unhealthy after flash-action.
        debtAmount = uint128(bound(debtAmount, 1, type(uint128).max));
        collateralAmount = uint112(bound(collateralAmount, 0, uint256(debtAmount) + minimumMargin - 1));

        // And: The accountExtension has creditorStable1 set.
        assertEq(accountExtension.creditor(), address(creditorStable1));

        // And: The accountExtension has assets deposited.
        depositTokenInAccount(accountExtension, mockERC20.stable1, collateralAmount);

        // And: The Creditor has an open position for the Account.
        accountExtension.setMinimumMargin(minimumMargin);
        creditorStable1.setOpenPosition(address(accountExtension), debtAmount);

        // And: the flashAction is initiated on the Creditor for the Account.
        creditorStable1.setCallbackAccount(address(accountExtension));

        // When: The Creditor calls flashAction.
        // Then: Transaction should revert with AccountUnhealthy.
        vm.prank(address(creditorStable1));
        vm.expectRevert(AccountErrors.AccountUnhealthy.selector);
        accountExtension.flashActionByCreditor(callbackData, address(action), emptyActionData);
    }

    function testFuzz_Revert_flashActionByCreditor_NewCreditor_Unhealthy(
        bytes calldata callbackData,
        uint128 debtAmount,
        uint96 minimumMargin,
        uint112 collateralAmount
    ) public {
        // Given: "exposure" is smaller than "maxExposure".
        collateralAmount = uint112(bound(collateralAmount, 0, type(uint112).max - 1));

        // And: Account is unhealthy after flash-action.
        debtAmount = uint128(bound(debtAmount, 1, type(uint128).max));
        collateralAmount = uint112(bound(collateralAmount, 0, uint256(debtAmount) + minimumMargin - 1));

        // And: The accountExtension has creditorToken1 set.
        vm.prank(users.accountOwner);
        accountExtension.openMarginAccount(address(creditorToken1));

        // And: creditorStable1 is approved.
        vm.prank(users.accountOwner);
        accountExtension.setApprovedCreditor(address(creditorStable1));

        // And: The accountExtension has assets deposited.
        depositTokenInAccount(accountExtension, mockERC20.stable1, collateralAmount);

        // And: The new Creditor will have an open position after the flashAction.
        creditorStable1.setMinimumMargin(minimumMargin);
        creditorStable1.setOpenPosition(address(accountExtension), debtAmount);

        // And: the flashAction is initiated on the new Creditor for the Account.
        creditorStable1.setCallbackAccount(address(accountExtension));

        // When: The Creditor calls flashAction.
        // Then: Transaction should revert with AccountUnhealthy.
        vm.prank(address(creditorStable1));
        vm.expectRevert(AccountErrors.AccountUnhealthy.selector);
        accountExtension.flashActionByCreditor(callbackData, address(action), emptyActionData);
    }

    function testFuzz_Success_flashActionByCreditor_Creditor(
        bytes calldata callbackData,
        uint128 debtAmount,
        uint96 minimumMargin,
        uint112 collateralAmount
    ) public {
        // Given: "exposure" is smaller than "maxExposure".
        collateralAmount = uint112(bound(collateralAmount, 0, type(uint112).max - 1));

        // And: Account is healthy after flash-action.
        debtAmount = uint128(bound(debtAmount, 0, collateralAmount));
        minimumMargin = uint96(bound(minimumMargin, 0, collateralAmount - debtAmount));

        // And: The accountExtension has creditorStable1 set.
        assertEq(accountExtension.creditor(), address(creditorStable1));

        // And: The accountExtension has assets deposited.
        depositTokenInAccount(accountExtension, mockERC20.stable1, collateralAmount);

        // And: The Creditor has an open position for the Account.
        accountExtension.setMinimumMargin(minimumMargin);
        creditorStable1.setOpenPosition(address(accountExtension), debtAmount);

        // And: the flashAction is initiated on the Creditor for the Account.
        creditorStable1.setCallbackAccount(address(accountExtension));

        // When: The Creditor calls flashAction.
        vm.prank(address(creditorStable1));
        uint256 accountVersion = accountExtension.flashActionByCreditor(callbackData, address(action), emptyActionData);

        // Then: The Account version is returned.
        assertEq(accountVersion, 1);
    }

    function testFuzz_Success_flashActionByCreditor_NewCreditor_FromCreditor(
        bytes calldata callbackData,
        uint128 debtAmount,
        uint96 minimumMargin,
        uint112 collateralAmount
    ) public {
        // Given: "exposure" is smaller than "maxExposure".
        collateralAmount = uint112(bound(collateralAmount, 0, type(uint112).max - 1));

        // And: Account is healthy after flash-action.
        debtAmount = uint128(bound(debtAmount, 0, collateralAmount));
        minimumMargin = uint96(bound(minimumMargin, 0, collateralAmount - debtAmount));

        // And: The accountExtension has creditorToken1 set.
        vm.prank(users.accountOwner);
        accountExtension.openMarginAccount(address(creditorToken1));

        // And: creditorStable1 is approved.
        vm.prank(users.accountOwner);
        accountExtension.setApprovedCreditor(address(creditorStable1));

        // And: The accountExtension has assets deposited.
        depositTokenInAccount(accountExtension, mockERC20.stable1, collateralAmount);

        // And: The new Creditor will have an open position after the flashAction.
        creditorStable1.setMinimumMargin(minimumMargin);
        creditorStable1.setOpenPosition(address(accountExtension), debtAmount);

        // And: the flashAction is initiated on the Creditor for the Account.
        creditorStable1.setCallbackAccount(address(accountExtension));

        // When: The Creditor calls flashAction.
        vm.prank(address(creditorStable1));
        uint256 accountVersion = accountExtension.flashActionByCreditor(callbackData, address(action), emptyActionData);

        // Then: The Account version is returned.
        assertEq(accountVersion, 1);

        // And: New Creditor is set.
        assertEq(accountExtension.creditor(), address(creditorStable1));

        // And: Approved Creditor is reset.
        assertEq(accountExtension.approvedCreditor(users.accountOwner), address(0));

        // And: Exposure of old Creditor is removed.
        bytes32 assetKey = bytes32(abi.encodePacked(uint96(0), address(mockERC20.stable1)));
        (uint128 actualExposure,,,) = erc20AssetModule.riskParams(address(creditorToken1), assetKey);
        assertEq(actualExposure, 0);

        // And: Exposure of new creditor is increased.
        (actualExposure,,,) = erc20AssetModule.riskParams(address(creditorStable1), assetKey);
        assertEq(actualExposure, collateralAmount);
    }

    function testFuzz_Success_flashActionByCreditor_NewCreditor_FromNoCreditor(
        bytes calldata callbackData,
        uint128 debtAmount,
        uint96 minimumMargin,
        uint112 collateralAmount
    ) public {
        // Given: "exposure" is smaller than "maxExposure".
        collateralAmount = uint112(bound(collateralAmount, 0, type(uint112).max - 1));

        // And: Account is healthy after flash-action.
        debtAmount = uint128(bound(debtAmount, 0, collateralAmount));
        minimumMargin = uint96(bound(minimumMargin, 0, collateralAmount - debtAmount));

        // And: No Creditor is set.
        vm.prank(users.accountOwner);
        accountExtension.closeMarginAccount();

        // And: creditorStable1 is approved.
        vm.prank(users.accountOwner);
        accountExtension.setApprovedCreditor(address(creditorStable1));

        // And: The accountExtension has assets deposited.
        depositTokenInAccount(accountExtension, mockERC20.stable1, collateralAmount);

        // And: The new Creditor will have an open position after the flashAction.
        creditorStable1.setMinimumMargin(minimumMargin);
        creditorStable1.setOpenPosition(address(accountExtension), debtAmount);

        // And: the flashAction is initiated on the Creditor for the Account.
        creditorStable1.setCallbackAccount(address(accountExtension));

        // When: The Creditor calls flashAction.
        vm.prank(address(creditorStable1));
        uint256 accountVersion = accountExtension.flashActionByCreditor(callbackData, address(action), emptyActionData);

        // Then: The Account version is returned.
        assertEq(accountVersion, 1);

        // And: New Creditor is set.
        assertEq(accountExtension.creditor(), address(creditorStable1));

        // And: Approved Creditor is reset.
        assertEq(accountExtension.approvedCreditor(users.accountOwner), address(0));

        // And: Exposure of new creditor is increased.
        bytes32 assetKey = bytes32(abi.encodePacked(uint96(0), address(mockERC20.stable1)));
        (uint256 actualExposure,,,) = erc20AssetModule.riskParams(address(creditorStable1), assetKey);
        assertEq(actualExposure, collateralAmount);
    }

    function testFuzz_Success_flashActionByCreditor_executeAction(
        bytes calldata callbackData,
        uint128 debtAmount,
        uint32 minimumMargin,
        bytes calldata signature,
        uint32 time
    ) public {
        vm.assume(time > 2 days);
        vm.prank(users.accountOwner);
        accountExtension.openMarginAccount(address(creditorToken1));

        accountExtension.setMinimumMargin(minimumMargin);
        creditorToken1.setOpenPosition(address(accountExtension), debtAmount);

<<<<<<< HEAD
        uint256 token1AmountForAction = 1000 * 10 ** Constants.tokenDecimals;
        uint256 token2AmountForAction = 1000 * 10 ** Constants.tokenDecimals;
        uint256 token1ToToken2Ratio = rates.token1ToUsd / rates.token2ToUsd;

        vm.assume(
            token1AmountForAction + ((uint256(debtAmount) + minimumMargin) * token1ToToken2Ratio) < type(uint256).max
        );

        // We increase the price of token 2 in order to avoid to end up with unhealthy state of accountExtension
        vm.startPrank(users.defaultTransmitter);
        mockOracles.token2ToUsd.transmit(int256(1000 * 10 ** Constants.tokenOracleDecimals));
        vm.stopPrank();

        bytes[] memory data = new bytes[](3);
        address[] memory to = new address[](3);

        data[0] = abi.encodeWithSignature(
            "approve(address,uint256)", address(multiActionMock), token1AmountForAction + uint256(debtAmount)
        );
        data[1] = abi.encodeWithSignature(
            "swapAssets(address,address,uint256,uint256)",
            address(mockERC20.token1),
            address(mockERC20.token2),
            token1AmountForAction + uint256(debtAmount),
            token2AmountForAction + uint256(debtAmount) * token1ToToken2Ratio
        );
        data[2] = abi.encodeWithSignature(
            "approve(address,uint256)",
            address(accountExtension),
            token2AmountForAction + uint256(debtAmount) * token1ToToken2Ratio
        );

        // exposure token 2 does not exceed maxExposure.
        vm.assume(token2AmountForAction + debtAmount * token1ToToken2Ratio <= type(uint112).max);
        vm.prank(users.tokenCreatorAddress);
        mockERC20.token2.mint(address(multiActionMock), token2AmountForAction + debtAmount * token1ToToken2Ratio);

        vm.prank(users.tokenCreatorAddress);
        mockERC20.token1.mint(address(action), debtAmount);

        to[0] = address(mockERC20.token1);
        to[1] = address(multiActionMock);
        to[2] = address(mockERC20.token2);

        ActionData memory assetDataOut = ActionData({
            assets: new address[](1),
            assetIds: new uint256[](1),
            assetAmounts: new uint256[](1),
            assetTypes: new uint256[](1)
        });

        assetDataOut.assets[0] = address(mockERC20.token1);
        assetDataOut.assetTypes[0] = 1;
        assetDataOut.assetIds[0] = 0;
        assetDataOut.assetAmounts[0] = token1AmountForAction;

        ActionData memory assetDataIn = ActionData({
            assets: new address[](1),
            assetIds: new uint256[](1),
            assetAmounts: new uint256[](1),
            assetTypes: new uint256[](1)
        });

        assetDataIn.assets[0] = address(mockERC20.token2);
        assetDataIn.assetTypes[0] = 1;
        assetDataIn.assetIds[0] = 0;

        ActionData memory transferFromOwner;
        IPermit2.TokenPermissions[] memory tokenPermissions;

        // Avoid stack too deep
        bytes memory signatureStack = signature;

        bytes memory actionTargetData = abi.encode(assetDataIn, to, data);
        bytes memory callData =
            abi.encode(assetDataOut, transferFromOwner, tokenPermissions, signatureStack, actionTargetData);

        // Deposit token1 in accountExtension first
        depositERC20InAccount(mockERC20.token1, token1AmountForAction, users.accountOwner, address(accountExtension));
=======
        bytes memory callData;
        {
            uint256 token1AmountForAction = 1000 * 10 ** Constants.tokenDecimals;
            uint256 token2AmountForAction = 1000 * 10 ** Constants.tokenDecimals;
            uint256 token1ToToken2Ratio = rates.token1ToUsd / rates.token2ToUsd;

            vm.assume(
                token1AmountForAction + ((uint256(debtAmount) + minimumMargin) * token1ToToken2Ratio)
                    < type(uint256).max
            );

            // We increase the price of token 2 in order to avoid to end up with unhealthy state of accountExtension
            vm.startPrank(users.defaultTransmitter);
            mockOracles.token2ToUsd.transmit(int256(1000 * 10 ** Constants.tokenOracleDecimals));
            vm.stopPrank();

            bytes[] memory data = new bytes[](3);
            address[] memory to = new address[](3);

            data[0] = abi.encodeWithSignature(
                "approve(address,uint256)", address(multiActionMock), token1AmountForAction + uint256(debtAmount)
            );
            data[1] = abi.encodeWithSignature(
                "swapAssets(address,address,uint256,uint256)",
                address(mockERC20.token1),
                address(mockERC20.token2),
                token1AmountForAction + uint256(debtAmount),
                token2AmountForAction + uint256(debtAmount) * token1ToToken2Ratio
            );
            data[2] = abi.encodeWithSignature(
                "approve(address,uint256)",
                address(accountExtension),
                token2AmountForAction + uint256(debtAmount) * token1ToToken2Ratio
            );

            // exposure token 2 does not exceed maxExposure.
            vm.assume(token2AmountForAction + debtAmount * token1ToToken2Ratio <= type(uint112).max);
            vm.prank(users.tokenCreatorAddress);
            mockERC20.token2.mint(address(multiActionMock), token2AmountForAction + debtAmount * token1ToToken2Ratio);

            vm.prank(users.tokenCreatorAddress);
            mockERC20.token1.mint(address(action), debtAmount);

            to[0] = address(mockERC20.token1);
            to[1] = address(multiActionMock);
            to[2] = address(mockERC20.token2);

            ActionData memory assetDataOut = ActionData({
                assets: new address[](1),
                assetIds: new uint256[](1),
                assetAmounts: new uint256[](1),
                assetTypes: new uint256[](1)
            });

            assetDataOut.assets[0] = address(mockERC20.token1);
            assetDataOut.assetTypes[0] = 0;
            assetDataOut.assetIds[0] = 0;
            assetDataOut.assetAmounts[0] = token1AmountForAction;

            ActionData memory assetDataIn = ActionData({
                assets: new address[](1),
                assetIds: new uint256[](1),
                assetAmounts: new uint256[](1),
                assetTypes: new uint256[](1)
            });

            assetDataIn.assets[0] = address(mockERC20.token2);
            assetDataIn.assetTypes[0] = 0;
            assetDataIn.assetIds[0] = 0;

            ActionData memory transferFromOwner;
            IPermit2.TokenPermissions[] memory tokenPermissions;

            // Avoid stack too deep
            bytes memory signatureStack = signature;

            bytes memory actionTargetData = abi.encode(assetDataIn, to, data);
            callData = abi.encode(assetDataOut, transferFromOwner, tokenPermissions, signatureStack, actionTargetData);

            // Deposit token1 in accountExtension first
            depositERC20InAccount(
                mockERC20.token1, token1AmountForAction, users.accountOwner, address(accountExtension)
            );
        }
>>>>>>> 81536556

        // Assert the accountExtension has no TOKEN2 balance initially
        assert(mockERC20.token2.balanceOf(address(accountExtension)) == 0);

        vm.warp(time);

        vm.startPrank(users.defaultTransmitter);
        // We increase the price of token 2 in order to avoid to end up with unhealthy state of account
        mockOracles.token2ToUsd.transmit(int256(1000 * 10 ** Constants.tokenOracleDecimals));
        // We transmit price to token 1 oracle in order to have the oracle active
        mockOracles.token1ToUsd.transmit(int256(rates.token1ToUsd));
        vm.stopPrank();

        // And: the flashAction is initiated on the Creditor for the Account.
        creditorToken1.setCallbackAccount(address(accountExtension));

        // Call flashActionByCreditor() on Account
        vm.prank(address(creditorToken1));
        uint256 version = accountExtension.flashActionByCreditor(callbackData, address(action), callData);

        // Assert that the Account now has a balance of TOKEN2
        assert(mockERC20.token2.balanceOf(address(accountExtension)) > 0);

        // Then: The action is successful
        assertEq(version, 1);

        // And: lastActionTimestamp is updated.
        assertEq(accountExtension.lastActionTimestamp(), time);
    }
}<|MERGE_RESOLUTION|>--- conflicted
+++ resolved
@@ -459,87 +459,6 @@
         accountExtension.setMinimumMargin(minimumMargin);
         creditorToken1.setOpenPosition(address(accountExtension), debtAmount);
 
-<<<<<<< HEAD
-        uint256 token1AmountForAction = 1000 * 10 ** Constants.tokenDecimals;
-        uint256 token2AmountForAction = 1000 * 10 ** Constants.tokenDecimals;
-        uint256 token1ToToken2Ratio = rates.token1ToUsd / rates.token2ToUsd;
-
-        vm.assume(
-            token1AmountForAction + ((uint256(debtAmount) + minimumMargin) * token1ToToken2Ratio) < type(uint256).max
-        );
-
-        // We increase the price of token 2 in order to avoid to end up with unhealthy state of accountExtension
-        vm.startPrank(users.defaultTransmitter);
-        mockOracles.token2ToUsd.transmit(int256(1000 * 10 ** Constants.tokenOracleDecimals));
-        vm.stopPrank();
-
-        bytes[] memory data = new bytes[](3);
-        address[] memory to = new address[](3);
-
-        data[0] = abi.encodeWithSignature(
-            "approve(address,uint256)", address(multiActionMock), token1AmountForAction + uint256(debtAmount)
-        );
-        data[1] = abi.encodeWithSignature(
-            "swapAssets(address,address,uint256,uint256)",
-            address(mockERC20.token1),
-            address(mockERC20.token2),
-            token1AmountForAction + uint256(debtAmount),
-            token2AmountForAction + uint256(debtAmount) * token1ToToken2Ratio
-        );
-        data[2] = abi.encodeWithSignature(
-            "approve(address,uint256)",
-            address(accountExtension),
-            token2AmountForAction + uint256(debtAmount) * token1ToToken2Ratio
-        );
-
-        // exposure token 2 does not exceed maxExposure.
-        vm.assume(token2AmountForAction + debtAmount * token1ToToken2Ratio <= type(uint112).max);
-        vm.prank(users.tokenCreatorAddress);
-        mockERC20.token2.mint(address(multiActionMock), token2AmountForAction + debtAmount * token1ToToken2Ratio);
-
-        vm.prank(users.tokenCreatorAddress);
-        mockERC20.token1.mint(address(action), debtAmount);
-
-        to[0] = address(mockERC20.token1);
-        to[1] = address(multiActionMock);
-        to[2] = address(mockERC20.token2);
-
-        ActionData memory assetDataOut = ActionData({
-            assets: new address[](1),
-            assetIds: new uint256[](1),
-            assetAmounts: new uint256[](1),
-            assetTypes: new uint256[](1)
-        });
-
-        assetDataOut.assets[0] = address(mockERC20.token1);
-        assetDataOut.assetTypes[0] = 1;
-        assetDataOut.assetIds[0] = 0;
-        assetDataOut.assetAmounts[0] = token1AmountForAction;
-
-        ActionData memory assetDataIn = ActionData({
-            assets: new address[](1),
-            assetIds: new uint256[](1),
-            assetAmounts: new uint256[](1),
-            assetTypes: new uint256[](1)
-        });
-
-        assetDataIn.assets[0] = address(mockERC20.token2);
-        assetDataIn.assetTypes[0] = 1;
-        assetDataIn.assetIds[0] = 0;
-
-        ActionData memory transferFromOwner;
-        IPermit2.TokenPermissions[] memory tokenPermissions;
-
-        // Avoid stack too deep
-        bytes memory signatureStack = signature;
-
-        bytes memory actionTargetData = abi.encode(assetDataIn, to, data);
-        bytes memory callData =
-            abi.encode(assetDataOut, transferFromOwner, tokenPermissions, signatureStack, actionTargetData);
-
-        // Deposit token1 in accountExtension first
-        depositERC20InAccount(mockERC20.token1, token1AmountForAction, users.accountOwner, address(accountExtension));
-=======
         bytes memory callData;
         {
             uint256 token1AmountForAction = 1000 * 10 ** Constants.tokenDecimals;
@@ -595,7 +514,7 @@
             });
 
             assetDataOut.assets[0] = address(mockERC20.token1);
-            assetDataOut.assetTypes[0] = 0;
+            assetDataOut.assetTypes[0] = 1;
             assetDataOut.assetIds[0] = 0;
             assetDataOut.assetAmounts[0] = token1AmountForAction;
 
@@ -607,7 +526,7 @@
             });
 
             assetDataIn.assets[0] = address(mockERC20.token2);
-            assetDataIn.assetTypes[0] = 0;
+            assetDataIn.assetTypes[0] = 1;
             assetDataIn.assetIds[0] = 0;
 
             ActionData memory transferFromOwner;
@@ -624,7 +543,6 @@
                 mockERC20.token1, token1AmountForAction, users.accountOwner, address(accountExtension)
             );
         }
->>>>>>> 81536556
 
         // Assert the accountExtension has no TOKEN2 balance initially
         assert(mockERC20.token2.balanceOf(address(accountExtension)) == 0);
