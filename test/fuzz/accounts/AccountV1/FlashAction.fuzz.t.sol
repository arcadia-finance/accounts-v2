/**
 * Created by Pragma Labs
 * SPDX-License-Identifier: BUSL-1.1
 */
pragma solidity 0.8.22;

import { Constants, AccountV1_Fuzz_Test, AccountErrors } from "./_AccountV1.fuzz.t.sol";

import { AccountExtension, AccountV1 } from "../../../utils/Extensions.sol";
import { IActionBase, ActionData } from "../../../../src/interfaces/IActionBase.sol";
import { ActionMultiCall } from "../../../../src/actions/MultiCall.sol";
import { MultiActionMock } from "../../.././utils/mocks/MultiActionMock.sol";
import { StdStorage, stdStorage } from "../../../../lib/forge-std/src/Test.sol";
import { IPermit2 } from "../../../utils/Interfaces.sol";
import { Utils } from "../../../utils/Utils.sol";
import { Permit2Fixture } from "../../../utils/fixtures/permit2/Permit2Fixture.f.sol";

/**
 * @notice Fuzz tests for the function "flashAction" of contract "AccountV1".
 */
contract FlashAction_AccountV1_Fuzz_Test is AccountV1_Fuzz_Test, Permit2Fixture {
    using stdStorage for StdStorage;
    /* ///////////////////////////////////////////////////////////////
                             VARIABLES
    /////////////////////////////////////////////////////////////// */

    AccountExtension internal accountNotInitialised;

    /* ///////////////////////////////////////////////////////////////
                              SETUP
    /////////////////////////////////////////////////////////////// */

    function setUp() public override(AccountV1_Fuzz_Test, Permit2Fixture) {
        AccountV1_Fuzz_Test.setUp();
        Permit2Fixture.setUp();

        // Deploy multicall contract and actions
        action = new ActionMultiCall();
        multiActionMock = new MultiActionMock();

        accountNotInitialised = new AccountExtension(address(factory));
    }

    /*//////////////////////////////////////////////////////////////
                              TESTS
    //////////////////////////////////////////////////////////////*/
    function testFuzz_Revert_flashAction_NonAssetManager(address sender, address assetManager)
        public
        notTestContracts(sender)
    {
        vm.assume(sender != users.accountOwner);
        vm.assume(sender != assetManager);
        vm.assume(sender != address(0));

        vm.prank(users.accountOwner);
        accountExtension.setAssetManager(assetManager, true);

        vm.startPrank(sender);
        vm.expectRevert("A: Only Asset Manager");
        accountExtension.flashAction(address(action), new bytes(0));
        vm.stopPrank();
    }

    function testFuzz_Revert_flashAction_OwnerChanged(address assetManager) public {
        vm.assume(assetManager != address(0));
        address newOwner = address(60); //Annoying to fuzz since it often fuzzes to existing contracts without an onERC721Received
        vm.assume(assetManager != newOwner);

        // Warp time to avoid CoolDownPeriodNotPassed error on transfer ownership.
        vm.warp(1 days);

        // Deploy account via factory (proxy)
        vm.startPrank(users.accountOwner);
        address proxyAddr = factory.createAccount(12_345_678, 0, address(0));
        AccountExtension proxy = AccountExtension(proxyAddr);
        vm.stopPrank();

        vm.prank(users.accountOwner);
        proxy.setAssetManager(assetManager, true);

        vm.prank(users.accountOwner);
        factory.safeTransferFrom(users.accountOwner, newOwner, address(proxy));

        vm.startPrank(assetManager);
        vm.expectRevert("A: Only Asset Manager");
        proxy.flashAction(address(action), new bytes(0));
        vm.stopPrank();
    }

    function testFuzz_Revert_flashAction_Reentered(address actionTarget, bytes calldata actionData) public {
        // Reentrancy guard is in locked state.
        accountExtension.setLocked(2);

        // Should revert if the reentrancy guard is locked.
        vm.startPrank(users.accountOwner);
        vm.expectRevert(AccountErrors.NoReentry.selector);
        accountExtension.flashAction(actionTarget, actionData);
        vm.stopPrank();
    }

    function testFuzz_Revert_flashAction_InAuction(address actionTarget, bytes calldata actionData) public {
        // Will set "inAuction" to true.
        accountExtension.setInAuction();

        // Should revert if the Account is in an auction.
        vm.startPrank(users.accountOwner);
        vm.expectRevert(AccountErrors.AccountInAuction.selector);
        accountExtension.flashAction(actionTarget, actionData);
        vm.stopPrank();
    }

    function testFuzz_Revert_flashAction_tooManyAssets(uint8 arrLength, bytes calldata signature) public {
        vm.assume(arrLength > accountExtension.ASSET_LIMIT() && arrLength < 50);

        address[] memory assetAddresses = new address[](arrLength);
        uint256[] memory assetIds = new uint256[](arrLength);
        uint256[] memory assetAmounts = new uint256[](arrLength);
        uint256[] memory assetTypes = new uint256[](arrLength);

        (assetAddresses, assetIds, assetAmounts, assetTypes) = generateERC721DepositList(arrLength);

        bytes[] memory data = new bytes[](0);
        address[] memory to = new address[](0);

        ActionData memory assetDataOut;

        ActionData memory transferFromOwner;

        ActionData memory assetDataIn = ActionData({
            assets: assetAddresses,
            assetIds: assetIds,
            assetAmounts: assetAmounts,
            assetTypes: assetTypes
        });

        // Avoid stack too deep
        uint8 lengthStack = arrLength;
        bytes calldata signatureStack = signature;

        IPermit2.TokenPermissions[] memory tokenPermissions;

        bytes memory actionTargetData = abi.encode(assetDataIn, to, data);
        bytes memory callData =
            abi.encode(assetDataOut, transferFromOwner, tokenPermissions, signatureStack, actionTargetData);

        //Already sent asset to action contract
        uint256 id = 10;
        for (uint256 i; i < lengthStack; ++i) {
            vm.prank(users.accountOwner);
            mockERC721.nft1.transferFrom(users.accountOwner, address(action), id);
            ++id;
        }

        vm.prank(address(action));
        mockERC721.nft1.setApprovalForAll(address(accountExtension), true);

        vm.prank(users.accountOwner);
        vm.expectRevert(AccountErrors.TooManyAssets.selector);
        accountExtension.flashAction(address(action), callData);
    }

    function testFuzz_Revert_flashAction_InsufficientReturned(
        uint128 debtAmount,
        uint32 minimumMargin,
        bytes calldata signature
    ) public {
        vm.assume(debtAmount > 0);

        // Init account
        vm.startPrank(users.accountOwner);
        accountNotInitialised.setMinimumMargin(minimumMargin);
        accountNotInitialised.setLocked(1);
        accountNotInitialised.setOwner(users.accountOwner);
        accountNotInitialised.setRegistry(address(registryExtension));
        accountNotInitialised.setNumeraire(address(mockERC20.token1));
        accountNotInitialised.setCreditor(address(creditorStable1));
        vm.stopPrank();

        // Set the account as initialised in the factory
        stdstore.target(address(factory)).sig(factory.isAccount.selector).with_key(address(accountNotInitialised))
            .checked_write(true);

        uint256 token1AmountForAction = 1000 * 10 ** Constants.tokenDecimals;
        uint256 token2AmountForAction = 1000 * 10 ** Constants.tokenDecimals;
        uint256 token1ToToken2Ratio = rates.token1ToUsd / rates.token2ToUsd;

        vm.assume(
            token1AmountForAction + ((uint256(debtAmount) + minimumMargin) * token1ToToken2Ratio) < type(uint256).max
        );

        creditorStable1.setOpenPosition(address(accountNotInitialised), debtAmount);

        bytes[] memory data = new bytes[](3);
        address[] memory to = new address[](3);

        data[0] = abi.encodeWithSignature(
            "approve(address,uint256)", address(multiActionMock), token1AmountForAction + uint256(debtAmount)
        );
        data[1] = abi.encodeWithSignature(
            "swapAssets(address,address,uint256,uint256)",
            address(mockERC20.token1),
            address(mockERC20.token2),
            token1AmountForAction + uint256(debtAmount),
            0
        );
        data[2] = abi.encodeWithSignature(
            "approve(address,uint256)",
            address(accountNotInitialised),
            token2AmountForAction + uint256(debtAmount) * token1ToToken2Ratio
        );

        vm.prank(users.tokenCreatorAddress);
        mockERC20.token1.mint(address(action), debtAmount);

        to[0] = address(mockERC20.token1);
        to[1] = address(multiActionMock);
        to[2] = address(mockERC20.token2);

        ActionData memory assetDataOut = ActionData({
            assets: new address[](1),
            assetIds: new uint256[](1),
            assetAmounts: new uint256[](1),
            assetTypes: new uint256[](1)
        });

        assetDataOut.assets[0] = address(mockERC20.token1);
        assetDataOut.assetTypes[0] = 0;
        assetDataOut.assetIds[0] = 0;
        assetDataOut.assetAmounts[0] = token1AmountForAction;

        ActionData memory assetDataIn = ActionData({
            assets: new address[](1),
            assetIds: new uint256[](1),
            assetAmounts: new uint256[](1),
            assetTypes: new uint256[](1)
        });

        assetDataIn.assets[0] = address(mockERC20.token2);
        assetDataIn.assetTypes[0] = 0;
        assetDataOut.assetIds[0] = 0;

        ActionData memory transferFromOwner;
        IPermit2.TokenPermissions[] memory tokenPermissions;

        // Avoid stack too deep
        bytes memory signatureStack = signature;

        bytes memory actionTargetData = abi.encode(assetDataIn, to, data);
        bytes memory callData =
            abi.encode(assetDataOut, transferFromOwner, tokenPermissions, signatureStack, actionTargetData);

        // Deposit token1 in account first
        depositERC20InAccount(
            mockERC20.token1, token1AmountForAction, users.accountOwner, address(accountNotInitialised)
        );

        vm.startPrank(users.accountOwner);
        vm.expectRevert(AccountErrors.AccountUnhealthy.selector);
        accountNotInitialised.flashAction(address(action), callData);
        vm.stopPrank();
    }

    function testFuzz_Revert_flashAction_permit2_maliciousSpender(
        uint256 fromPrivateKey,
        uint256 token1Amount,
        uint256 stable1Amount,
        uint256 nonce,
        address maliciousActor
    ) public {
        // Given : Malicious actor is not the spender
        vm.assume(maliciousActor != address(accountNotInitialised));

        // Private key must be less than the secp256k1 curve order and != 0
        fromPrivateKey = bound(
            fromPrivateKey,
            1,
            115_792_089_237_316_195_423_570_985_008_687_907_852_837_564_279_074_904_382_605_163_141_518_161_494_337 - 1
        );
        address from = vm.addr(fromPrivateKey);

        // Initialize Account params
        accountNotInitialised.setLocked(1);
        accountNotInitialised.setOwner(from);
        accountNotInitialised.setRegistry(address(registryExtension));
        vm.prank(from);
        accountNotInitialised.setNumeraire(address(mockERC20.token1));
        accountNotInitialised.setCreditor(address(creditorStable1));

        // Set the account as initialized in the factory
        stdstore.target(address(factory)).sig(factory.isAccount.selector).with_key(address(accountNotInitialised))
            .checked_write(true);

        uint256[] memory amounts = new uint256[](2);
        amounts[0] = token1Amount;
        amounts[1] = stable1Amount;

        address[] memory tokens = new address[](2);
        tokens[0] = address(mockERC20.token1);
        tokens[1] = address(mockERC20.stable1);

        // Mint tokens and give unlimited approval on the Permit2 contract
        vm.startPrank(users.tokenCreatorAddress);
        mockERC20.token1.mint(from, token1Amount);
        mockERC20.stable1.mint(from, stable1Amount);
        vm.stopPrank();

        vm.startPrank(from);
        mockERC20.token1.approve(address(permit2), type(uint256).max);
        mockERC20.stable1.approve(address(permit2), type(uint256).max);
        vm.stopPrank();

        uint256 deadline = block.timestamp;

        bytes32 DOMAIN_SEPARATOR = permit2.DOMAIN_SEPARATOR();

        // Bring back variables to the stack to avoid stack too deep
        uint256 nonceStack = nonce;
        uint256 fromPrivateKeyStack = fromPrivateKey;
        uint256 token1AmountStack = token1Amount;
        uint256 stable1AmountStack = stable1Amount;
        address maliciousStack = maliciousActor;
        address fromStack = from;

        // Generate struct PermitBatchTransferFrom
        IPermit2.PermitBatchTransferFrom memory permit =
            Utils.defaultERC20PermitMultiple(tokens, amounts, nonceStack, deadline);

        // Get signature
        vm.prank(fromStack);
        bytes memory signature = Utils.getPermitBatchTransferSignature(
            permit, fromPrivateKeyStack, DOMAIN_SEPARATOR, address(accountNotInitialised)
        );

        IPermit2.SignatureTransferDetails[] memory transferDetails = new IPermit2.SignatureTransferDetails[](2);
        transferDetails[0] =
            IPermit2.SignatureTransferDetails({ to: address(action), requestedAmount: token1AmountStack });
        transferDetails[1] =
            IPermit2.SignatureTransferDetails({ to: address(action), requestedAmount: stable1AmountStack });

        vm.startPrank(maliciousStack);
        // The following call should revert as the caller is not the spender.
        vm.expectRevert();
        permit2.permitTransferFrom(permit, transferDetails, fromStack, signature);
    }

    function testFuzz_Success_flashAction_Owner(
        uint128 debtAmount,
        uint32 minimumMargin,
        uint32 time,
        bytes calldata signature
    ) public {
        vm.assume(time > 2 days);
<<<<<<< HEAD
        accountNotInitialised.setMinimumMargin(minimumMargin);
=======
        accountNotInitialised.setFixedLiquidationCost(fixedLiquidationCost);
>>>>>>> eac4f469
        accountNotInitialised.setLocked(1);
        accountNotInitialised.setOwner(users.accountOwner);
        accountNotInitialised.setRegistry(address(registryExtension));
        vm.prank(users.accountOwner);
        accountNotInitialised.setNumeraire(address(mockERC20.token1));
        accountNotInitialised.setCreditor(address(creditorStable1));

        creditorStable1.setOpenPosition(address(accountNotInitialised), debtAmount);

        // Set the account as initialised in the factory
        stdstore.target(address(factory)).sig(factory.isAccount.selector).with_key(address(accountNotInitialised))
            .checked_write(true);

        uint256 token1AmountForAction = 1000 * 10 ** Constants.tokenDecimals;
        uint256 token2AmountForAction = 1000 * 10 ** Constants.tokenDecimals;
        uint256 stable1AmountForAction = 500 * 10 ** Constants.stableDecimals;
        uint256 token1ToToken2Ratio = rates.token1ToUsd / rates.token2ToUsd;

        vm.assume(
            token1AmountForAction + ((uint256(debtAmount) + minimumMargin) * token1ToToken2Ratio) < type(uint256).max
        );

        // We increase the price of token 2 in order to avoid to end up with unhealthy state of account
        vm.startPrank(users.defaultTransmitter);
        mockOracles.token2ToUsd.transmit(int256(1000 * 10 ** Constants.tokenOracleDecimals));
        vm.stopPrank();

        bytes memory callData;
        {
            bytes[] memory data = new bytes[](5);
            address[] memory to = new address[](5);

            data[0] = abi.encodeWithSignature(
                "approve(address,uint256)", address(multiActionMock), token1AmountForAction + uint256(debtAmount)
            );
            data[1] = abi.encodeWithSignature(
                "swapAssets(address,address,uint256,uint256)",
                address(mockERC20.token1),
                address(mockERC20.token2),
                token1AmountForAction + uint256(debtAmount),
                token2AmountForAction + uint256(debtAmount) * token1ToToken2Ratio
            );
            data[2] = abi.encodeWithSignature(
                "approve(address,uint256)",
                address(accountNotInitialised),
                token2AmountForAction + uint256(debtAmount) * token1ToToken2Ratio
            );
            data[3] = abi.encodeWithSignature(
                "approve(address,uint256)", address(accountNotInitialised), stable1AmountForAction
            );
            data[4] = abi.encodeWithSignature("approve(address,uint256)", address(accountNotInitialised), 1);

            // exposure token 2 does not exceed maxExposure.
            vm.assume(token2AmountForAction + debtAmount * token1ToToken2Ratio <= type(uint112).max);
            vm.prank(users.tokenCreatorAddress);
            mockERC20.token2.mint(address(multiActionMock), token2AmountForAction + debtAmount * token1ToToken2Ratio);

            vm.prank(users.tokenCreatorAddress);
            mockERC20.token1.mint(address(action), debtAmount);

            to[0] = address(mockERC20.token1);
            to[1] = address(multiActionMock);
            to[2] = address(mockERC20.token2);
            to[3] = address(mockERC20.stable1);
            to[4] = address(mockERC721.nft1);

            ActionData memory assetDataOut = ActionData({
                assets: new address[](1),
                assetIds: new uint256[](1),
                assetAmounts: new uint256[](1),
                assetTypes: new uint256[](1)
            });

            assetDataOut.assets[0] = address(mockERC20.token1);
            assetDataOut.assetTypes[0] = 0;
            assetDataOut.assetIds[0] = 0;
            assetDataOut.assetAmounts[0] = token1AmountForAction;

            ActionData memory assetDataIn = ActionData({
                assets: new address[](3),
                assetIds: new uint256[](3),
                assetAmounts: new uint256[](3),
                assetTypes: new uint256[](3)
            });

            assetDataIn.assets[0] = address(mockERC20.token2);
            // Add stable 1 that will be sent from owner wallet to action contract
            assetDataIn.assets[1] = address(mockERC20.stable1);
            // Add nft1 that will be sent from owner wallet to action contract
            assetDataIn.assets[2] = address(mockERC721.nft1);
            assetDataIn.assetTypes[0] = 0;
            assetDataIn.assetTypes[1] = 0;
            assetDataIn.assetTypes[2] = 1;
            assetDataIn.assetIds[0] = 0;
            assetDataIn.assetIds[1] = 0;
            assetDataIn.assetIds[2] = 1;
            assetDataIn.assetAmounts[2] = 1;

            ActionData memory transferFromOwner = ActionData({
                assets: new address[](2),
                assetIds: new uint256[](2),
                assetAmounts: new uint256[](2),
                assetTypes: new uint256[](2)
            });

            transferFromOwner.assets[0] = address(mockERC20.stable1);
            transferFromOwner.assets[1] = address(mockERC721.nft1);
            transferFromOwner.assetAmounts[0] = stable1AmountForAction;
            transferFromOwner.assetAmounts[1] = 1;
            transferFromOwner.assetTypes[0] = 0;
            transferFromOwner.assetTypes[1] = 1;
            transferFromOwner.assetIds[0] = 0;
            transferFromOwner.assetIds[1] = 1;

            IPermit2.TokenPermissions[] memory tokenPermissions;

            callData = abi.encode(
                assetDataOut, transferFromOwner, tokenPermissions, signature, abi.encode(assetDataIn, to, data)
            );
        }

        // Deposit token1 in account first
        depositERC20InAccount(
            mockERC20.token1, token1AmountForAction, users.accountOwner, address(accountNotInitialised)
        );

        vm.startPrank(users.accountOwner);
        deal(address(mockERC20.stable1), users.accountOwner, stable1AmountForAction);
        mockERC721.nft1.mint(users.accountOwner, 1);
        // Approve the "stable1" and "nft1" tokens that will need to be transferred from owner to action contract
        mockERC20.stable1.approve(address(accountNotInitialised), stable1AmountForAction);
        mockERC721.nft1.approve(address(accountNotInitialised), 1);
        vm.stopPrank();

        // Assert the Account has no TOKEN2 and STABLE1 balance initially
        assert(mockERC20.token2.balanceOf(address(accountNotInitialised)) == 0);
        assert(mockERC20.stable1.balanceOf(address(accountNotInitialised)) == 0);
        // Assert the owner of token id 1 of mockERC721.nft1 contract is accountOwner
        assert(mockERC721.nft1.ownerOf(1) == users.accountOwner);

        vm.warp(time);

        // We transmit prices to oracles in order to have the oracles active
        vm.startPrank(users.defaultTransmitter);
        mockOracles.token1ToUsd.transmit(int256(rates.token1ToUsd));
        mockOracles.stable1ToUsd.transmit(int256(rates.stable1ToUsd));
        mockOracles.nft1ToToken1.transmit(int256(rates.nft1ToToken1));
        // We increase the price of token 2 in order to avoid to end up with unhealthy state of account
        mockOracles.token2ToUsd.transmit(int256(1000 * 10 ** Constants.tokenOracleDecimals));
        vm.stopPrank();

        // Call flashAction() on Account
        vm.prank(users.accountOwner);
        accountNotInitialised.flashAction(address(action), callData);

        // Assert that the Account now has a balance of TOKEN2 and STABLE1
        assert(mockERC20.token2.balanceOf(address(accountNotInitialised)) > 0);
        assert(mockERC20.stable1.balanceOf(address(accountNotInitialised)) == stable1AmountForAction);
        // Assert that token id 1 of mockERC721.nft1 contract was transferred to the Account
        assert(mockERC721.nft1.ownerOf(1) == address(accountNotInitialised));

        // And: lastActionTimestamp is updated.
        assertEq(accountNotInitialised.lastActionTimestamp(), time);
    }

    function testFuzz_Success_flashActionByAssetManager_AssetManager(
        uint128 debtAmount,
        uint32 minimumMargin,
        address assetManager,
        uint32 time,
        bytes calldata signature
    ) public {
        vm.assume(time > 2 days);
        vm.assume(users.accountOwner != assetManager);
        vm.startPrank(users.accountOwner);
        accountNotInitialised.setMinimumMargin(minimumMargin);
        accountNotInitialised.setLocked(1);
        accountNotInitialised.setOwner(users.accountOwner);
        accountNotInitialised.setAssetManager(assetManager, true);
        accountNotInitialised.setRegistry(address(registryExtension));
        accountNotInitialised.setNumeraire(address(mockERC20.token1));
        accountNotInitialised.setCreditor(address(creditorStable1));
        vm.stopPrank();

        creditorStable1.setOpenPosition(address(accountNotInitialised), debtAmount);

        // Set the account as initialised in the factory
        stdstore.target(address(factory)).sig(factory.isAccount.selector).with_key(address(accountNotInitialised))
            .checked_write(true);

        uint256 token1AmountForAction = 1000 * 10 ** Constants.tokenDecimals;
        uint256 token2AmountForAction = 1000 * 10 ** Constants.tokenDecimals;
        uint256 token1ToToken2Ratio = rates.token1ToUsd / rates.token2ToUsd;

        vm.assume(
            token1AmountForAction + ((uint256(debtAmount) + minimumMargin) * token1ToToken2Ratio) < type(uint256).max
        );

        bytes memory callData;
        {
            bytes[] memory data = new bytes[](3);
            address[] memory to = new address[](3);

            data[0] = abi.encodeWithSignature(
                "approve(address,uint256)", address(multiActionMock), token1AmountForAction + uint256(debtAmount)
            );
            data[1] = abi.encodeWithSignature(
                "swapAssets(address,address,uint256,uint256)",
                address(mockERC20.token1),
                address(mockERC20.token2),
                token1AmountForAction + uint256(debtAmount),
                token2AmountForAction + uint256(debtAmount) * token1ToToken2Ratio
            );
            data[2] = abi.encodeWithSignature(
                "approve(address,uint256)",
                address(accountNotInitialised),
                token2AmountForAction + uint256(debtAmount) * token1ToToken2Ratio
            );

            // exposure token 2 does not exceed maxExposure.
            vm.assume(token2AmountForAction + debtAmount * token1ToToken2Ratio <= type(uint112).max);
            vm.prank(users.tokenCreatorAddress);
            mockERC20.token2.mint(address(multiActionMock), token2AmountForAction + debtAmount * token1ToToken2Ratio);

            vm.prank(users.tokenCreatorAddress);
            mockERC20.token1.mint(address(action), debtAmount);

            to[0] = address(mockERC20.token1);
            to[1] = address(multiActionMock);
            to[2] = address(mockERC20.token2);

            ActionData memory assetDataOut = ActionData({
                assets: new address[](1),
                assetIds: new uint256[](1),
                assetAmounts: new uint256[](1),
                assetTypes: new uint256[](1)
            });

            assetDataOut.assets[0] = address(mockERC20.token1);
            assetDataOut.assetTypes[0] = 0;
            assetDataOut.assetIds[0] = 0;
            assetDataOut.assetAmounts[0] = token1AmountForAction;

            ActionData memory assetDataIn = ActionData({
                assets: new address[](1),
                assetIds: new uint256[](1),
                assetAmounts: new uint256[](1),
                assetTypes: new uint256[](1)
            });

            assetDataIn.assets[0] = address(mockERC20.token2);
            assetDataIn.assetTypes[0] = 0;
            assetDataIn.assetIds[0] = 0;

            ActionData memory transferFromOwner;
            IPermit2.TokenPermissions[] memory tokenPermissions;

            callData = abi.encode(
                assetDataOut, transferFromOwner, tokenPermissions, signature, abi.encode(assetDataIn, to, data)
            );
        }

        vm.warp(time);

        // Deposit token1 in account first
        depositERC20InAccount(
            mockERC20.token1, token1AmountForAction, users.accountOwner, address(accountNotInitialised)
        );

        vm.startPrank(users.defaultTransmitter);
        // We increase the price of token 2 in order to avoid to end up with unhealthy state of account
        mockOracles.token2ToUsd.transmit(int256(1000 * 10 ** Constants.tokenOracleDecimals));
        // We transmit price to token 1 oracle in order to have the oracle active
        mockOracles.token1ToUsd.transmit(int256(rates.token1ToUsd));
        vm.stopPrank();

        vm.startPrank(assetManager);

        // Assert the account has no TOKEN2 balance initially
        assert(mockERC20.token2.balanceOf(address(accountNotInitialised)) == 0);

        // Call flashAction() on Account
        accountNotInitialised.flashAction(address(action), callData);

        // Assert that the Account now has a balance of TOKEN2
        assert(mockERC20.token2.balanceOf(address(accountNotInitialised)) > 0);

        vm.stopPrank();

        // And: lastActionTimestamp is updated.
        assertEq(accountNotInitialised.lastActionTimestamp(), time);
    }

    function testFuzz_Success_flashAction_permit2(
        uint256 fromPrivateKey,
        uint256 token1Amount,
        uint256 stable1Amount,
        uint256 nonce
    ) public {
        // Private key must be less than the secp256k1 curve order and != 0
        fromPrivateKey = bound(
            fromPrivateKey,
            1,
            115_792_089_237_316_195_423_570_985_008_687_907_852_837_564_279_074_904_382_605_163_141_518_161_494_337 - 1
        );
        address from = vm.addr(fromPrivateKey);

        // Initialize Account params
        accountNotInitialised.setLocked(1);
        accountNotInitialised.setOwner(from);
        accountNotInitialised.setRegistry(address(registryExtension));
        vm.prank(from);
        accountNotInitialised.setNumeraire(address(mockERC20.token1));
        accountNotInitialised.setCreditor(address(creditorStable1));

        // Set the account as initialised in the factory
        stdstore.target(address(factory)).sig(factory.isAccount.selector).with_key(address(accountNotInitialised))
            .checked_write(true);

        uint256[] memory amounts = new uint256[](2);
        amounts[0] = token1Amount;
        amounts[1] = stable1Amount;

        address[] memory tokens = new address[](2);
        tokens[0] = address(mockERC20.token1);
        tokens[1] = address(mockERC20.stable1);

        // Mint tokens and give unlimited approval on the Permit2 contract
        vm.startPrank(users.tokenCreatorAddress);
        mockERC20.token1.mint(from, token1Amount);
        mockERC20.stable1.mint(from, stable1Amount);
        vm.stopPrank();

        vm.startPrank(from);
        mockERC20.token1.approve(address(permit2), type(uint256).max);
        mockERC20.stable1.approve(address(permit2), type(uint256).max);
        vm.stopPrank();

        bytes memory callData;
        {
            uint256 deadline = block.timestamp;

            // Generate struct PermitBatchTransferFrom
            IPermit2.PermitBatchTransferFrom memory permit =
                Utils.defaultERC20PermitMultiple(tokens, amounts, nonce, deadline);

            bytes32 DOMAIN_SEPARATOR = permit2.DOMAIN_SEPARATOR();

            // Get signature
            vm.prank(from);
            bytes memory signature = Utils.getPermitBatchTransferSignature(
                permit, fromPrivateKey, DOMAIN_SEPARATOR, address(accountNotInitialised)
            );

            ActionData memory assetDataOut;
            ActionData memory transferFromOwner;
            ActionData memory assetDataIn;
            address[] memory to;
            bytes[] memory data;

            bytes memory actionTargetData = abi.encode(assetDataIn, to, data);
            callData = abi.encode(assetDataOut, transferFromOwner, permit, signature, actionTargetData);
        }

        // Check state pre function call
        assertEq(mockERC20.token1.balanceOf(from), token1Amount);
        assertEq(mockERC20.stable1.balanceOf(from), stable1Amount);
        assertEq(mockERC20.token1.balanceOf(address(action)), 0);
        assertEq(mockERC20.stable1.balanceOf(address(action)), 0);

        // Call flashAction() on Account
        vm.prank(from);
        accountNotInitialised.flashAction(address(action), callData);

        // Check state after function call
        assertEq(mockERC20.token1.balanceOf(from), 0);
        assertEq(mockERC20.stable1.balanceOf(from), 0);
        assertEq(mockERC20.token1.balanceOf(address(action)), token1Amount);
        assertEq(mockERC20.stable1.balanceOf(address(action)), stable1Amount);
    }
}<|MERGE_RESOLUTION|>--- conflicted
+++ resolved
@@ -350,11 +350,8 @@
         bytes calldata signature
     ) public {
         vm.assume(time > 2 days);
-<<<<<<< HEAD
+        vm.assume(time > 2 days);
         accountNotInitialised.setMinimumMargin(minimumMargin);
-=======
-        accountNotInitialised.setFixedLiquidationCost(fixedLiquidationCost);
->>>>>>> eac4f469
         accountNotInitialised.setLocked(1);
         accountNotInitialised.setOwner(users.accountOwner);
         accountNotInitialised.setRegistry(address(registryExtension));
