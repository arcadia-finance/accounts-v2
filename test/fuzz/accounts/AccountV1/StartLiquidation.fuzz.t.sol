--- conflicted
+++ resolved
@@ -166,17 +166,6 @@
             // Given : Liquidation value is smaller than used margin
             vm.assume(openDebt + minimumMargin > assetValuationLib.calculateLiquidationValue(assetAndRiskValues));
 
-<<<<<<< HEAD
-            // Mint and approve stable1 tokens
-            vm.startPrank(users.tokenCreatorAddress);
-            mockERC20.token1.mint(users.accountOwner, depositAmountToken1);
-            vm.startPrank(users.accountOwner);
-            mockERC20.token1.approve(address(accountExtension2), type(uint256).max);
-
-            // Deposit stable1 token in account
-            accountExtension2.deposit(assetAddresses, assetIds, assetAmounts);
-        }
-=======
         // Mint and approve stable1 tokens
         vm.prank(users.tokenCreatorAddress);
         mockERC20.token1.mint(users.accountOwner, depositAmountToken1);
@@ -186,7 +175,6 @@
         // Deposit stable1 token in account
         accountExtension2.deposit(assetAddresses, assetIds, assetAmounts);
         vm.stopPrank();
->>>>>>> e91a4e71
 
         // Warp time
         time = uint32(bound(time, 2 days, type(uint32).max));
