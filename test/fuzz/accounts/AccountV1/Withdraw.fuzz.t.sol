/**
 * Created by Pragma Labs
 * SPDX-License-Identifier: BUSL-1.1
 */
pragma solidity 0.8.22;

import { AccountV1_Fuzz_Test, AccountErrors } from "./_AccountV1.fuzz.t.sol";

import { stdError } from "../../../../lib/forge-std/src/StdError.sol";
import { StdStorage, stdStorage } from "../../../../lib/forge-std/src/Test.sol";

import { AccountExtension } from "../../../utils/Extensions.sol";
import { AssetModuleMock } from "../../../utils/mocks/AssetModuleMock.sol";
import { RegistryErrors } from "../../../../src/libraries/Errors.sol";

/**
 * @notice Fuzz tests for the function "withdraw" of contract "AccountV1".
 */
contract Withdraw_AccountV1_Fuzz_Test is AccountV1_Fuzz_Test {
    using stdStorage for StdStorage;
    /* ///////////////////////////////////////////////////////////////
                              SETUP
    /////////////////////////////////////////////////////////////// */

    function setUp() public override {
        AccountV1_Fuzz_Test.setUp();

        // Given: Creditor is set.
        openMarginAccount();
    }

    /*//////////////////////////////////////////////////////////////
                              TESTS
    //////////////////////////////////////////////////////////////*/
    function testFuzz_Revert_withdraw_NonOwner(
        address nonOwner,
        address[] calldata assetAddresses,
        uint256[] calldata assetIds,
        uint256[] calldata assetAmounts
    ) public {
        vm.assume(nonOwner != users.accountOwner);

        vm.prank(nonOwner);
        vm.expectRevert(AccountErrors.OnlyOwner.selector);
        accountExtension.withdraw(assetAddresses, assetIds, assetAmounts);
    }

    function testFuzz_Revert_withdraw_Reentered(
        address[] calldata assetAddresses,
        uint256[] calldata assetIds,
        uint256[] calldata assetAmounts
    ) public {
        // Reentrancy guard is in locked state.
        accountExtension.setLocked(2);

        // Should revert if the Account is in an auction.
        vm.startPrank(users.accountOwner);
        vm.expectRevert(AccountErrors.NoReentry.selector);
        accountExtension.withdraw(assetAddresses, assetIds, assetAmounts);
        vm.stopPrank();
    }

    function testFuzz_Revert_withdraw_InAuction(
        address[] calldata assetAddresses,
        uint256[] calldata assetIds,
        uint256[] calldata assetAmounts
    ) public {
        // Will set "inAuction" to true.
        accountExtension.setInAuction();

        // Should revert if the Account is in an auction.
        vm.startPrank(users.accountOwner);
        vm.expectRevert(AccountErrors.AccountInAuction.selector);
        accountExtension.withdraw(assetAddresses, assetIds, assetAmounts);
        vm.stopPrank();
    }

    function testFuzz_Revert_withdraw_LengthOfListDoesNotMatch(uint8 addrLen, uint8 idLen, uint8 amountLen) public {
        vm.assume((addrLen != idLen && addrLen != amountLen));

        address[] memory assetAddresses = new address[](addrLen);
        for (uint256 i; i < addrLen; ++i) {
            assetAddresses[i] = address(uint160(i));
        }

        uint256[] memory assetIds = new uint256[](idLen);
        for (uint256 j; j < idLen; j++) {
            assetIds[j] = j;
        }

        uint256[] memory assetAmounts = new uint256[](amountLen);
        for (uint256 k; k < amountLen; k++) {
            assetAmounts[k] = k;
        }

        vm.startPrank(users.accountOwner);
        vm.expectRevert(RegistryErrors.LengthMismatch.selector);
        accountExtension.withdraw(assetAddresses, assetIds, assetAmounts);
        vm.stopPrank();
    }

    function testFuzz_Revert_withdraw_ERC20WithId(uint256 id, uint112 amount) public {
        amount = uint112(bound(amount, 1, type(uint112).max - 1));
        id = bound(id, 1, type(uint256).max);

        address[] memory assetAddresses = new address[](1);
        assetAddresses[0] = address(mockERC20.token1);

        uint256[] memory assetIds = new uint256[](1);
        assetIds[0] = id;

        uint256[] memory assetAmounts = new uint256[](1);
        assetAmounts[0] = amount;

        vm.startPrank(users.accountOwner);
        vm.expectRevert(AccountErrors.InvalidERC20Id.selector);
        accountExtension.withdraw(assetAddresses, assetIds, assetAmounts);
        vm.stopPrank();
    }

    function testFuzz_Revert_withdraw_ERC721WithAmount(uint8 id, uint112 amount) public {
        amount = uint112(bound(amount, 2, type(uint112).max - 1));

        address[] memory assetAddresses = new address[](1);
        assetAddresses[0] = address(mockERC721.nft1);

        uint256[] memory assetIds = new uint256[](1);
        assetIds[0] = id;

        uint256[] memory assetAmounts = new uint256[](1);
        assetAmounts[0] = amount;

        vm.startPrank(users.accountOwner);
        vm.expectRevert(AccountErrors.InvalidERC721Amount.selector);
        accountExtension.withdraw(assetAddresses, assetIds, assetAmounts);
        vm.stopPrank();
    }

    function testFuzz_Revert_withdraw_UnknownAssetType(uint96 assetType) public {
        vm.assume(assetType >= 3);

        vm.startPrank(users.creatorAddress);
        AssetModuleMock assetModule = new AssetModuleMock(address(registryExtension), assetType);
        registryExtension.addAssetModule(address(assetModule));
        vm.stopPrank();
        registryExtension.setAssetToAssetModule(address(mockERC20.token1), address(assetModule));

        address[] memory assetAddresses = new address[](1);
        assetAddresses[0] = address(mockERC20.token1);

        uint256[] memory assetIds = new uint256[](1);
        assetIds[0] = 0;

        uint256[] memory assetAmounts = new uint256[](1);
        assetAmounts[0] = 1;

        vm.startPrank(users.accountOwner);
        vm.expectRevert(AccountErrors.UnknownAssetType.selector);
        accountExtension.withdraw(assetAddresses, assetIds, assetAmounts);
        vm.stopPrank();
    }

    function testFuzz_Revert_withdraw_MoreThanMaxExposure(uint256 amountWithdraw, uint112 maxExposure) public {
        vm.assume(amountWithdraw > maxExposure);

        vm.startPrank(users.riskManager);
        registryExtension.setRiskParametersOfPrimaryAsset(
            address(creditorUsd), address(mockERC20.token1), 0, maxExposure, 0, 0
        );

        address[] memory assetAddresses = new address[](1);
        assetAddresses[0] = address(mockERC20.token1);

        uint256[] memory assetIds = new uint256[](1);
        assetIds[0] = 0;

        uint256[] memory assetAmounts = new uint256[](1);
        assetAmounts[0] = amountWithdraw;

        vm.startPrank(users.accountOwner);
        vm.expectRevert(stdError.arithmeticError);
        accountExtension.withdraw(assetAddresses, assetIds, assetAmounts);
        vm.stopPrank();
    }

    function testFuzz_Revert_withdraw_WithoutCreditor_UnknownAsset(address asset, uint256 id, uint256 amount) public {
        vm.prank(users.accountOwner);
        accountExtension.closeMarginAccount();

        vm.assume(!registryExtension.inRegistry(asset));

        address[] memory assetAddresses = new address[](1);
        assetAddresses[0] = asset;

        uint256[] memory assetIds = new uint256[](1);
        assetIds[0] = id;

        uint256[] memory assetAmounts = new uint256[](1);
        assetAmounts[0] = amount;

        vm.startPrank(users.accountOwner);
        vm.expectRevert(bytes(""));
        accountExtension.withdraw(assetAddresses, assetIds, assetAmounts);
        vm.stopPrank();
    }

    function testFuzz_Revert_withdraw_WithCreditor_UnknownAsset(address asset, uint256 id, uint256 amount) public {
        vm.assume(!registryExtension.inRegistry(asset));

        address[] memory assetAddresses = new address[](1);
        assetAddresses[0] = asset;

        uint256[] memory assetIds = new uint256[](1);
        assetIds[0] = id;

        uint256[] memory assetAmounts = new uint256[](1);
        assetAmounts[0] = amount;

        vm.startPrank(users.accountOwner);
        vm.expectRevert(bytes(""));
        accountExtension.withdraw(assetAddresses, assetIds, assetAmounts);
        vm.stopPrank();
    }

    function testFuzz_Revert_withdraw_UnknownAsset_OneERC721Deposited() public {
        // Given: two ERC721.
        mockERC721.nft1.mint(users.accountOwner, 100);
        mockERC721.nft1.mint(users.accountOwner, 101);

        // And: "accountOwner" deposits exactly one nft.
        address[] memory assetAddresses = new address[](1);
        assetAddresses[0] = address(mockERC721.nft1);

        uint256[] memory assetIds = new uint256[](1);
        assetIds[0] = 100;

        uint256[] memory assetAmounts = new uint256[](1);
        assetAmounts[0] = 1;

        vm.startPrank(users.accountOwner);
        mockERC721.nft1.approve(address(accountExtension), 100);
        accountExtension.deposit(assetAddresses, assetIds, assetAmounts);
        vm.stopPrank();

        // And: "accountOwner" transfers second nft directly to account without a deposit.
        vm.prank(users.accountOwner);
        mockERC721.nft1.safeTransferFrom(users.accountOwner, address(accountExtension), 101);

        // When: "accountOwner" withdraws the second nft.
        // Then: Transaction should revert with AccountErrors.UnknownAsset.selector.
        assetIds[0] = 101;
        vm.startPrank(users.accountOwner);
        vm.expectRevert(AccountErrors.UnknownAsset.selector);
        accountExtension.withdraw(assetAddresses, assetIds, assetAmounts);
        vm.stopPrank();
    }

    function testFuzz_Revert_withdraw_UnknownAsset_NotOneERC721Deposited(uint8 arrLength) public {
        // Given: two ERC721.
        mockERC721.nft1.mint(users.accountOwner, 100);
        mockERC721.nft1.mint(users.accountOwner, 101);

        // Given: At least one nft of same collection is deposited in other account.
        // (otherwise processWithdrawal underflows when arrLength is 0: account didn't deposit any nfts yet).
<<<<<<< HEAD
        AccountExtension account2 = new AccountExtension(address(factory));
        account2.initialize(
            users.accountOwner, address(registryExtension), address(mockERC20.stable1), address(creditorStable1)
        );
=======
        AccountExtension account2 = new AccountExtension();
        account2.initialize(users.accountOwner, address(registryExtension), address(creditorStable1));
>>>>>>> 823d5f55
        stdstore.target(address(factory)).sig(factory.isAccount.selector).with_key(address(account2)).checked_write(
            true
        );

        address[] memory assetAddresses = new address[](1);
        uint256[] memory assetIds = new uint256[](1);
        uint256[] memory assetAmounts = new uint256[](1);
        assetAddresses[0] = address(mockERC721.nft1);
        assetIds[0] = 100;
        assetAmounts[0] = 1;

        vm.startPrank(users.accountOwner);
        mockERC721.nft1.approve(address(account2), 100);
        account2.deposit(assetAddresses, assetIds, assetAmounts);
        vm.stopPrank();

        // Given: "accountOwner" deposits a number of nfts different from 1 in first account.
        vm.assume(arrLength < accountExtension.ASSET_LIMIT());
        vm.assume(arrLength != 1);

        assetAddresses = new address[](arrLength);
        assetIds = new uint256[](arrLength);
        assetAmounts = new uint256[](arrLength);
        (assetAddresses, assetIds, assetAmounts,) = generateERC721DepositList(arrLength);
        vm.startPrank(users.accountOwner);
        mockERC721.nft1.setApprovalForAll(address(accountExtension), true);
        accountExtension.deposit(assetAddresses, assetIds, assetAmounts);
        vm.stopPrank();

        // And: "accountOwner" transfers a different nft directly to account without a deposit.
        vm.prank(users.accountOwner);
        mockERC721.nft1.safeTransferFrom(users.accountOwner, address(accountExtension), 101);

        // When: "accountOwner" withdraws the wrongly transferred nft.
        // Then: Transaction should revert with AccountErrors.UnknownAsset.selector.
        assetAddresses = new address[](1);
        assetIds = new uint256[](1);
        assetAmounts = new uint256[](1);
        assetAddresses[0] = address(mockERC721.nft1);
        assetIds[0] = 101;
        assetAmounts[0] = 1;
        vm.startPrank(users.accountOwner);
        vm.expectRevert(AccountErrors.UnknownAsset.selector);
        accountExtension.withdraw(assetAddresses, assetIds, assetAmounts);
        vm.stopPrank();
    }

    function testFuzz_Revert_withdraw_WithDebt_UnsufficientCollateral(
        uint256 debt,
        uint112 collateralValueInitial,
        uint256 collateralValueDecrease,
        uint256 fixedLiquidationCost
    ) public {
        // Test-case: With debt.
        debt = bound(debt, 1, type(uint256).max);

        // No overflow of Used Margin.
        fixedLiquidationCost = bound(fixedLiquidationCost, 0, type(uint256).max - debt);
        fixedLiquidationCost = bound(fixedLiquidationCost, 0, type(uint96).max);
        uint256 usedMargin = debt + fixedLiquidationCost;

        // "exposure" is strictly smaller than "maxExposure".
        collateralValueInitial = uint112(bound(collateralValueInitial, 0, type(uint112).max - 1));

        // No underflow Withdrawal.
        collateralValueDecrease = bound(collateralValueDecrease, 0, collateralValueInitial);

        // test-case: Insufficient collateralValue after withdrawal.
        vm.assume(collateralValueInitial - collateralValueDecrease < usedMargin);

        // Set fixedLiquidationCost
        accountExtension.setFixedLiquidationCost(uint96(fixedLiquidationCost));

        // Mock initial debt.
        creditorStable1.setOpenPosition(address(accountExtension), debt);

        // Set Liquidation Value of assets (Liquidation value of token1 is 1:1 the amount of token1 tokens).
        depositTokenInAccount(accountExtension, mockERC20.stable1, collateralValueInitial);

        // When: "accountOwner" withdraws assets.
        // Then: Transaction should revert with AccountErrors.UnknownAsset.selector.
        address[] memory assetAddresses = new address[](1);
        assetAddresses[0] = address(mockERC20.stable1);
        uint256[] memory assetIds = new uint256[](1);
        assetIds[0] = 0;
        uint256[] memory assetAmounts = new uint256[](1);
        assetAmounts[0] = collateralValueDecrease;
        vm.prank(users.accountOwner);
        vm.expectRevert(AccountErrors.AccountUnhealthy.selector);
        accountExtension.withdraw(assetAddresses, assetIds, assetAmounts);
    }

    function testFuzz_Success_withdraw_NoDebt_WithoutCreditor_FullWithdrawal(
        uint112 erc20Amount,
        uint8 erc721Id,
        uint112 erc1155Amount
    ) public {
        vm.prank(users.accountOwner);
        accountExtension.closeMarginAccount();

        // Given: "exposure" is strictly smaller than "maxExposure".
        erc20Amount = uint112(bound(erc20Amount, 0, type(uint112).max - 1));
        erc1155Amount = uint112(bound(erc1155Amount, 0, type(uint112).max - 1));

        // And: An initial state of the account with assets.
        address[] memory assetAddresses = new address[](3);
        assetAddresses[0] = address(mockERC20.token1);
        assetAddresses[1] = address(mockERC721.nft1);
        assetAddresses[2] = address(mockERC1155.sft1);

        uint256[] memory assetIds = new uint256[](3);
        assetIds[0] = 0;
        assetIds[1] = erc721Id;
        assetIds[2] = 1;

        uint256[] memory assetAmounts = new uint256[](3);
        assetAmounts[0] = erc20Amount;
        assetAmounts[1] = 1;
        assetAmounts[2] = erc1155Amount;

        mintDepositAssets(erc20Amount, erc721Id, erc1155Amount);
        approveAllAssets();

        vm.prank(users.accountOwner);
        accountExtension.deposit(assetAddresses, assetIds, assetAmounts);

        // When: A user Fully withdraws assets.
        vm.prank(users.accountOwner);
        accountExtension.withdraw(assetAddresses, assetIds, assetAmounts);

        // Then: Asset arrays are properly updated.
        (uint256 erc20Length, uint256 erc721Length,, uint256 erc1155Length) = accountExtension.getLengths();

        assertEq(erc20Length, 0);
        assertEq(
            accountExtension.getERC20Balances(address(mockERC20.token1)),
            mockERC20.token1.balanceOf(address(accountExtension))
        );
        assertEq(accountExtension.getERC20Balances(address(mockERC20.token1)), 0);
        assertEq(mockERC20.token1.balanceOf(address(users.accountOwner)), erc20Amount);

        assertEq(erc721Length, 0);

        assertEq(erc1155Length, 0);
        assertEq(
            accountExtension.getERC1155Balances(address(mockERC1155.sft1), 1),
            mockERC1155.sft1.balanceOf(address(accountExtension), 1)
        );
        assertEq(accountExtension.getERC1155Balances(address(mockERC1155.sft1), 1), 0);
        assertEq(mockERC1155.sft1.balanceOf(address(users.accountOwner), 1), erc1155Amount);
    }

    function testFuzz_Success_withdraw_NoDebt_WithCreditor_FullWithdrawal(
        uint112 erc20Amount,
        uint8 erc721Id,
        uint112 erc1155Amount
    ) public {
        // Given: "exposure" is strictly smaller than "maxExposure".
        erc20Amount = uint112(bound(erc20Amount, 0, type(uint112).max - 1));
        erc1155Amount = uint112(bound(erc1155Amount, 0, type(uint112).max - 1));

        // And: An initial state of the account with assets.
        address[] memory assetAddresses = new address[](3);
        assetAddresses[0] = address(mockERC20.token1);
        assetAddresses[1] = address(mockERC721.nft1);
        assetAddresses[2] = address(mockERC1155.sft1);

        uint256[] memory assetIds = new uint256[](3);
        assetIds[0] = 0;
        assetIds[1] = erc721Id;
        assetIds[2] = 1;

        uint256[] memory assetAmounts = new uint256[](3);
        assetAmounts[0] = erc20Amount;
        assetAmounts[1] = 1;
        assetAmounts[2] = erc1155Amount;

        mintDepositAssets(erc20Amount, erc721Id, erc1155Amount);
        approveAllAssets();

        vm.prank(users.accountOwner);
        accountExtension.deposit(assetAddresses, assetIds, assetAmounts);

        // When: A user Fully withdraws assets.
        vm.prank(users.accountOwner);
        accountExtension.withdraw(assetAddresses, assetIds, assetAmounts);

        // Then: Asset arrays are properly updated.
        (uint256 erc20Length, uint256 erc721Length,, uint256 erc1155Length) = accountExtension.getLengths();

        assertEq(erc20Length, 0);
        assertEq(
            accountExtension.getERC20Balances(address(mockERC20.token1)),
            mockERC20.token1.balanceOf(address(accountExtension))
        );
        assertEq(accountExtension.getERC20Balances(address(mockERC20.token1)), 0);
        assertEq(mockERC20.token1.balanceOf(address(users.accountOwner)), erc20Amount);

        assertEq(erc721Length, 0);

        assertEq(erc1155Length, 0);
        assertEq(
            accountExtension.getERC1155Balances(address(mockERC1155.sft1), 1),
            mockERC1155.sft1.balanceOf(address(accountExtension), 1)
        );
        assertEq(accountExtension.getERC1155Balances(address(mockERC1155.sft1), 1), 0);
        assertEq(mockERC1155.sft1.balanceOf(address(users.accountOwner), 1), erc1155Amount);
    }

    function testFuzz_Success_withdraw_NoDebt_PartialWithdrawal(
        uint112 erc20InitialAmount,
        uint112 erc20WithdrawAmount,
        uint8 erc721Id,
        uint112 erc1155InitialAmount,
        uint112 erc1155WithdrawAmount
    ) public {
        // Given: "exposure" is strictly smaller than "maxExposure".
        erc20InitialAmount = uint112(bound(erc20InitialAmount, 0, type(uint112).max - 1));
        erc1155InitialAmount = uint112(bound(erc1155InitialAmount, 0, type(uint112).max - 1));

        // And: total deposit amounts are bigger than zero.
        vm.assume(erc20InitialAmount > 0);
        vm.assume(erc1155InitialAmount > 0);
        // And: Assets don't underflow.
        erc20WithdrawAmount = uint112(bound(erc20WithdrawAmount, 0, erc20InitialAmount - 1));
        erc1155WithdrawAmount = uint112(bound(erc1155WithdrawAmount, 0, erc1155InitialAmount - 1));

        // Given: An initial state of the account with assets.
        address[] memory assetAddresses = new address[](3);
        assetAddresses[0] = address(mockERC20.token1);
        assetAddresses[1] = address(mockERC721.nft1);
        assetAddresses[2] = address(mockERC1155.sft1);

        uint256[] memory assetIds = new uint256[](3);
        assetIds[0] = 0;
        assetIds[1] = erc721Id;
        assetIds[2] = 1;

        uint256[] memory assetAmounts = new uint256[](3);
        assetAmounts[0] = erc20InitialAmount;
        assetAmounts[1] = 1;
        assetAmounts[2] = erc1155InitialAmount;

        mintDepositAssets(erc20InitialAmount, erc721Id, erc1155InitialAmount);
        approveAllAssets();

        vm.prank(users.accountOwner);
        accountExtension.deposit(assetAddresses, assetIds, assetAmounts);

        // When: "accountOwner" partially withdraws assets.
        assetAddresses = new address[](2);
        assetAddresses[0] = address(mockERC20.token1);
        assetAddresses[1] = address(mockERC1155.sft1);

        assetIds = new uint256[](2);
        assetIds[0] = 0;
        assetIds[1] = 1;

        assetAmounts = new uint256[](2);
        assetAmounts[0] = erc20WithdrawAmount;
        assetAmounts[1] = erc1155WithdrawAmount;

        vm.prank(users.accountOwner);
        accountExtension.withdraw(assetAddresses, assetIds, assetAmounts);

        // Then: Asset arrays are properly updated.
        (uint256 erc20Length, uint256 erc721Length,, uint256 erc1155Length) = accountExtension.getLengths();

        assertEq(erc20Length, 1);
        assertEq(
            accountExtension.getERC20Balances(address(mockERC20.token1)),
            mockERC20.token1.balanceOf(address(accountExtension))
        );
        assertEq(accountExtension.getERC20Balances(address(mockERC20.token1)), erc20InitialAmount - erc20WithdrawAmount);
        assertEq(mockERC20.token1.balanceOf(address(users.accountOwner)), erc20WithdrawAmount);

        assertEq(erc721Length, 1);
        assertEq(accountExtension.getERC721Stored(0), address(mockERC721.nft1));
        assertEq(accountExtension.getERC721TokenIds(0), erc721Id);

        assertEq(erc1155Length, 1);
        assertEq(accountExtension.getERC1155Stored(0), address(mockERC1155.sft1));
        assertEq(accountExtension.getERC1155TokenIds(0), 1);
        assertEq(
            accountExtension.getERC1155Balances(address(mockERC1155.sft1), 1),
            mockERC1155.sft1.balanceOf(address(accountExtension), 1)
        );
        assertEq(
            accountExtension.getERC1155Balances(address(mockERC1155.sft1), 1),
            erc1155InitialAmount - erc1155WithdrawAmount
        );
        assertEq(mockERC1155.sft1.balanceOf(address(users.accountOwner), 1), erc1155WithdrawAmount);
    }

    function testFuzz_Success_withdraw_WithDebt(
        uint256 debt,
        uint112 collateralValueInitial,
        uint256 collateralValueDecrease,
        uint256 fixedLiquidationCost
    ) public {
        // Test-case: With debt.
        debt = bound(debt, 1, type(uint256).max);

        // No overflow of Used Margin.
        fixedLiquidationCost = bound(fixedLiquidationCost, 0, type(uint256).max - debt);
        fixedLiquidationCost = bound(fixedLiquidationCost, 0, type(uint96).max);
        uint256 usedMargin = debt + fixedLiquidationCost;

        // "exposure" is strictly smaller than "maxExposure".
        collateralValueInitial = uint112(bound(collateralValueInitial, 0, type(uint112).max - 1));

        // No underflow Withdrawal.
        collateralValueDecrease = bound(collateralValueDecrease, 0, collateralValueInitial);

        // test-case: Insufficient collateralValue after withdrawal.
        vm.assume(collateralValueInitial - collateralValueDecrease >= usedMargin);

        // Set fixedLiquidationCost
        accountExtension.setFixedLiquidationCost(uint96(fixedLiquidationCost));

        // Mock initial debt.
        creditorStable1.setOpenPosition(address(accountExtension), debt);

        // Set Liquidation Value of assets (Liquidation value of token1 is 1:1 the amount of token1 tokens).
        depositTokenInAccount(accountExtension, mockERC20.stable1, collateralValueInitial);

        // When: "accountOwner" withdraws assets.
        address[] memory assetAddresses = new address[](1);
        assetAddresses[0] = address(mockERC20.stable1);
        uint256[] memory assetIds = new uint256[](1);
        assetIds[0] = 0;
        uint256[] memory assetAmounts = new uint256[](1);
        assetAmounts[0] = collateralValueDecrease;
        vm.prank(users.accountOwner);
        accountExtension.withdraw(assetAddresses, assetIds, assetAmounts);

        // Then: Asset arrays are properly updated.
        (uint256 erc20Length,,,) = accountExtension.getLengths();

        assertEq(erc20Length, 1);
        assertEq(
            accountExtension.getERC20Balances(address(mockERC20.stable1)),
            mockERC20.stable1.balanceOf(address(accountExtension))
        );
        assertEq(
            accountExtension.getERC20Balances(address(mockERC20.stable1)),
            collateralValueInitial - collateralValueDecrease
        );
        assertEq(mockERC20.stable1.balanceOf(address(users.accountOwner)), collateralValueDecrease);
    }
}<|MERGE_RESOLUTION|>--- conflicted
+++ resolved
@@ -262,15 +262,8 @@
 
         // Given: At least one nft of same collection is deposited in other account.
         // (otherwise processWithdrawal underflows when arrLength is 0: account didn't deposit any nfts yet).
-<<<<<<< HEAD
         AccountExtension account2 = new AccountExtension(address(factory));
-        account2.initialize(
-            users.accountOwner, address(registryExtension), address(mockERC20.stable1), address(creditorStable1)
-        );
-=======
-        AccountExtension account2 = new AccountExtension();
         account2.initialize(users.accountOwner, address(registryExtension), address(creditorStable1));
->>>>>>> 823d5f55
         stdstore.target(address(factory)).sig(factory.isAccount.selector).with_key(address(account2)).checked_write(
             true
         );
